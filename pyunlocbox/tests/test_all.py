--- conflicted
+++ resolved
@@ -8,39 +8,11 @@
 
 import unittest
 
-<<<<<<< HEAD
-from . import test_functions, test_operators, test_solvers, test_acceleration
-
-
-def gen_recursive_file(root, ext):
-    for root, _, filenames in os.walk(root):
-        for name in filenames:
-            if name.lower().endswith(ext):
-                yield os.path.join(root, name)
-
-
-def test_docstrings(root, ext, setup=None):
-    files = list(gen_recursive_file(root, ext))
-    return doctest.DocFileSuite(*files, setUp=setup, module_relative=False)
-
-
-def setup(doctest):
-    import numpy
-    import pyunlocbox
-    doctest.globs = {
-        'functions': pyunlocbox.functions,
-        'solvers': pyunlocbox.solvers,
-        'acceleration': pyunlocbox.acceleration,
-        'operators': pyunlocbox.operators,
-        'np': numpy,
-    }
-=======
 from . import test_functions
 from . import test_operators
 from . import test_solvers
 from . import test_acceleration
 from . import test_docstrings
->>>>>>> e9c81f55
 
 
 suites = []
@@ -48,12 +20,7 @@
 suites.append(test_operators.suite)
 suites.append(test_solvers.suite)
 suites.append(test_acceleration.suite)
-<<<<<<< HEAD
-suites.append(test_docstrings('pyunlocbox', '.py', setup))
-suites.append(test_docstrings('.', '.rst'))  # No setup to not forget imports.
-=======
 suites.append(test_docstrings.suite)
->>>>>>> e9c81f55
 suite = unittest.TestSuite(suites)
 
 
