#!/usr/bin/env python

"""
Test suite for the solvers module of the pyunlocbox package.

"""

import numpy as np
import numpy.testing as nptest
import pytest

from pyunlocbox import acceleration, functions, solvers


class TestSolvers:

    def test_solve(self):
        """
        Test some features of the solving function.

        """

        # We have to set a seed here for the random draw if we are required
        # below to assert that the number of iterations of the solvers are
        # equal to some specific values. Otherwise, we get trivial errors when
        # x0 is a little farther away from y in a given draw.
        rs = np.random.RandomState(42)

        y = 5 - 10 * rs.uniform(size=(15, 4))

        def x0():
            return np.zeros_like(y)

        nverb = {"verbosity": "NONE"}

        # Function verbosity.
        f = functions.dummy()
        assert f.verbosity == "NONE"
        f.verbosity = "LOW"
        solvers.solve([f], x0(), **nverb)
        assert f.verbosity == "LOW"

        # Input parameters.
        with pytest.raises(ValueError):
            solvers.solve([f], x0(), verbosity="??")

        # Addition of dummy function.
        with pytest.raises(ValueError):
            solvers.solve([], x0(), **nverb)
        solver = solvers.forward_backward()
        solvers.solve([f], x0(), solver, **nverb)
        # assert isinstance(solver.f1, functions.dummy)
        # assert isinstance(solver.f2, functions.dummy)

        # Automatic solver selection.
        f0 = functions.func()
        f0._eval = lambda x: 0
        f0._grad = lambda x: x
        f1 = functions.func()
        f1._eval = lambda x: 0
        f1._grad = lambda x: x
        f1._prox = lambda x, T: x
        f2 = functions.func()
        f2._eval = lambda x: 0
        f2._prox = lambda x, T: x
        with pytest.raises(ValueError):
            solvers.solve([f0, f0], x0(), **nverb)
        ret = solvers.solve([f0, f1], x0(), **nverb)
        assert ret["solver"] == "forward_backward"
        ret = solvers.solve([f1, f0], x0(), **nverb)
        assert ret["solver"] == "forward_backward"
        ret = solvers.solve([f1, f2], x0(), **nverb)
        assert ret["solver"] == "forward_backward"
        ret = solvers.solve([f2, f2], x0(), **nverb)
        assert ret["solver"] == "douglas_rachford"
        ret = solvers.solve([f1, f2, f0], x0(), **nverb)
        assert ret["solver"] == "generalized_forward_backward"

        # Stopping criteria.
        f = functions.norm_l2(y=y)
        tol = 1e-6
        r = solvers.solve([f], x0(), None, tol, None, None, None, None, "NONE")
        assert r["crit"] == "ATOL"
        assert np.sum(r["objective"][-1]) < tol
        assert r["niter"] == 9
        tol = 1e-8
        r = solvers.solve([f], x0(), None, None, tol, None, None, None, "NONE")
        assert r["crit"] == "DTOL"
        err = np.abs(np.sum(r["objective"][-1]) - np.sum(r["objective"][-2]))
        assert err < tol
        assert r["niter"] == 17
        tol = 0.1
        r = solvers.solve([f], x0(), None, None, None, tol, None, None, "NONE")
        assert r["crit"] == "RTOL"
        err = np.abs(np.sum(r["objective"][-1]) - np.sum(r["objective"][-2]))
        err /= np.sum(r["objective"][-1])
        assert err < tol
        assert r["niter"] == 13
        tol = 1e-4
        r = solvers.solve([f], x0(), None, None, None, None, tol, None, "NONE")
        assert r["crit"] == "XTOL"
        r2 = solvers.solve([f], x0(), maxit=r["niter"] - 1, **nverb)
        err = np.linalg.norm(r["sol"] - r2["sol"]) / np.sqrt(x0().size)
        assert err < tol
        assert r["niter"] == 14
        nit = 15
        r = solvers.solve([f], x0(), None, None, None, None, None, nit, "NONE")
        assert r["crit"] == "MAXIT"
        assert r["niter"] == nit

        # Return values.
        f = functions.norm_l2(y=y)
        ret = solvers.solve([f], x0(), **nverb)
        assert len(ret) == 6
        assert isinstance(ret["sol"], np.ndarray)
        assert isinstance(ret["solver"], str)
        assert isinstance(ret["crit"], str)
        assert isinstance(ret["niter"], int)
        assert isinstance(ret["time"], float)
        assert isinstance(ret["objective"], list)

    def test_solver(self):
        """
        Base solver class.

        """
        funs = [functions.dummy(), functions.dummy()]
        x0 = np.zeros((4,))
        s = solvers.solver()
        s.sol = x0
        with pytest.raises(ValueError):
            s.__init__(-1.0)
        with pytest.raises(NotImplementedError):
            s.pre(funs, x0)
        with pytest.raises(NotImplementedError):
            s._algo()
        with pytest.raises(NotImplementedError):
            s.post()

    def test_gradient_descent(self):
        """
        Test gradient descent solver with l2-norms in the objective.

        """
        y = [4.0, 5.0, 6.0, 7.0]
        A = np.array(
            [
                [1.0, 1.0, 1.0, 0.0],
                [0.0, 1.0, 1.0, 1.0],
                [0.0, 1.0, 0.0, 0.0],
                [1.0, 0.0, 0.0, 1.0],
            ]
        )
        sol = np.array([0.28846154, 0.11538462, 1.23076923, 1.78846154])
        step = 0.5 / (np.linalg.norm(A) + 1.0)
        solver = solvers.gradient_descent(step=step)
        param = {"solver": solver, "rtol": 0, "verbosity": "NONE"}

        f1 = functions.norm_l2(y=y)
        f2 = functions.norm_l2(A=A)
        ret = solvers.solve([f1, f2], np.zeros(len(y)), **param)
        nptest.assert_allclose(ret["sol"], sol)
        assert ret["crit"] == "MAXIT"
        assert ret["niter"] == 200

    def test_forward_backward(self):
        """
        Test forward-backward splitting algorithm without acceleration, and
        with L1-norm, L2-norm, and dummy functions.

        """
        y = [4.0, 5.0, 6.0, 7.0]
        solver = solvers.forward_backward(accel=acceleration.dummy())
        param = {"solver": solver, "rtol": 1e-6, "verbosity": "NONE"}

        # L2-norm prox and dummy gradient.
        f1 = functions.norm_l2(y=y)
        f2 = functions.dummy()
        ret = solvers.solve([f1, f2], np.zeros(len(y)), **param)
        nptest.assert_allclose(ret["sol"], y)
        assert ret["crit"] == "RTOL"
        assert ret["niter"] == 35

        # L1-norm prox and L2-norm gradient.
        f1 = functions.norm_l1(y=y, lambda_=1.0)
        f2 = functions.norm_l2(y=y, lambda_=0.8)
        ret = solvers.solve([f1, f2], np.zeros(len(y)), **param)
        nptest.assert_allclose(ret["sol"], y)
        assert ret["crit"] == "RTOL"
        assert ret["niter"] == 4

        # Sanity check
        f3 = functions.dummy()
        x0 = np.zeros((4,))
        with pytest.raises(ValueError):
            solver.pre([f1, f2, f3], x0)

    def test_douglas_rachford(self):
        """
        Test douglas-rachford solver with L1-norm, L2-norm and dummy functions.
        """
        y = [4, 5, 6, 7]
        solver = solvers.douglas_rachford()
        param = {"solver": solver, "verbosity": "NONE"}

        # L2-norm prox and dummy prox.
        f1 = functions.norm_l2(y=y)
        f2 = functions.dummy()
        ret = solvers.solve([f1, f2], np.zeros(len(y)), **param)
        nptest.assert_allclose(ret["sol"], y)
        assert ret["crit"] == "RTOL"
        assert ret["niter"] == 35

        # L2-norm prox and L1-norm prox.
        f1 = functions.norm_l2(y=y)
        f2 = functions.norm_l1(y=y)
        ret = solvers.solve([f1, f2], np.zeros(len(y)), **param)
        nptest.assert_allclose(ret["sol"], y)
        assert ret["crit"] == "RTOL"
        assert ret["niter"] == 4

        # Sanity checks
        x0 = np.zeros((4,))
        solver.lambda_ = 2.0
        with pytest.raises(ValueError):
            solver.pre([f1, f2], x0)
        solver.lambda_ = -2.0
        with pytest.raises(ValueError):
            solver.pre([f1, f2], x0)
        with pytest.raises(ValueError):
            solver.pre([f1, f2, f1], x0)

    def test_linearized_douglas_rachford(self):
        "Test linearized douglas-rachford solver with two L1-norms."
        x = [-4, 3, -1]
        y = [4, -9, -13, -4]
        L = np.array([[5, 9, 3], [7, 8, 5], [4, 4, 9], [0, 1, 7]])
        max_step = 0.5/(1 + np.linalg.norm(L, 2))
        solver = solvers.douglas_rachford(step=max_step, A=L)

        # Two L1-norm prox.
        x0 = np.zeros(3)
        f1 = functions.norm_l1()
        f2 = functions.norm_l1(y=y)
        solver = solvers.douglas_rachford(step=max_step*50, A=L)
        ret = solvers.solve([f1, f2], x0, solver, atol=1e-1, maxit=1000, rtol=1e-5, verbosity='NONE')
        nptest.assert_allclose(ret['sol'], x, rtol=1e-2)

        # Sanity checks
        self.assertRaises(ValueError, solver.pre, [f1], x0)
        self.assertRaises(ValueError, solver.pre, [f2, f1], x0)

    def test_generalized_forward_backward(self):
        """
        Test the generalized forward-backward algorithm.

        """
        y = [4, 5, 6, 7]
        L = 4  # Gradient of the smooth function is Lipschitz continuous.
        solver = solvers.generalized_forward_backward(step=0.9 / L, lambda_=0.8)
        params = {"solver": solver, "verbosity": "NONE"}

        # Functions.
        f1 = functions.norm_l1(y=y, lambda_=0.7)  # Non-smooth.
        f2 = functions.norm_l2(y=y, lambda_=L / 2.0)  # Smooth.

        # Solve with 1 smooth and 1 non-smooth.
        ret = solvers.solve([f1, f2], np.zeros(len(y)), **params)
        nptest.assert_allclose(ret["sol"], y)
        assert ret["niter"] == 25

        # Solve with 1 smooth.
        ret = solvers.solve([f1], np.zeros(len(y)), **params)
        nptest.assert_allclose(ret["sol"], y)
        assert ret["niter"] == 77

        # Solve with 1 non-smooth.
        ret = solvers.solve([f2], np.zeros(len(y)), **params)
        nptest.assert_allclose(ret["sol"], y)
        assert ret["niter"] == 18

        # Solve with 1 smooth and 2 non-smooth.
        ret = solvers.solve([f1, f2, f2], np.zeros(len(y)), **params)
        nptest.assert_allclose(ret["sol"], y)
        assert ret["niter"] == 26

        # Solve with 2 smooth and 2 non-smooth.
        ret = solvers.solve([f2, f1, f2, f1], np.zeros(len(y)), **params)
        nptest.assert_allclose(ret["sol"], y)
        assert ret["niter"] == 25

        # Sanity checks
        x0 = np.zeros((4,))
        solver.lambda_ = 2.0
        with pytest.raises(ValueError):
            solver.pre([f1, f2], x0)
        solver.lambda_ = -2.0
        with pytest.raises(ValueError):
            solver.pre([f1, f2], x0)
        f1 = functions.func()
        f2 = functions.func()
        f3 = functions.func()
        solver.lambda_ = 1.0
        with pytest.raises(ValueError):
            solver.pre([f1, f2, f3], x0)

    def test_mlfbf(self):
        """
        Test the MLFBF solver with arbitrarily selected functions.

        """
        x = [1.0, 1.0, 1.0]
        L = np.array([[5, 9, 3], [7, 8, 5], [4, 4, 9], [0, 1, 7]])
        max_step = 1 / (1 + np.linalg.norm(L, 2))
        solver = solvers.mlfbf(L=L, step=max_step / 2.0)
        params = {"solver": solver, "verbosity": "NONE"}

        def x0():
            return np.zeros(len(x))

        # L2-norm prox and dummy prox.
        f = functions.dummy()
        f._prox = lambda x, T: np.maximum(np.zeros(len(x)), x)
        g = functions.norm_l2(lambda_=0.5)
        h = functions.norm_l2(y=np.array([294, 390, 361]), lambda_=0.5)
        ret = solvers.solve([f, g, h], x0(), maxit=1000, rtol=0, **params)
        nptest.assert_allclose(ret["sol"], x, rtol=1e-5)

        # Same test, but with callable L
        solver = solvers.mlfbf(
            L=lambda x: np.dot(L, x),
            Lt=lambda y: np.dot(L.T, y),
            d0=np.dot(L, x0()),
            step=max_step / 2.0,
        )
        ret = solvers.solve([f, g, h], x0(), maxit=1000, rtol=0, **params)
        nptest.assert_allclose(ret["sol"], x, rtol=1e-5)

        # Sanity check
        with pytest.raises(ValueError):
            solver.pre([f, g], x0())

        # Make a second test where the solution is calculated by hand
        n = 10
        y = np.random.rand(n) * 2
        z = np.random.rand(n)
        c = 1

        delta = (y - z - c) ** 2 + 4 * (1 + y * z - z * c)
        sol = 0.5 * ((y - z - c) + np.sqrt(delta))

        class mlog(functions.func):
            def __init__(self, z):
                super().__init__()
                self.z = z

            def _eval(self, x):
                return -np.sum(np.log(x + self.z))

            def _prox(self, x, T):
                delta = (x - self.z) ** 2 + 4 * (T + x * self.z)
                sol = 0.5 * (x - self.z + np.sqrt(delta))
                return sol

        f = functions.norm_l1(lambda_=c)
        g = mlog(z=z)
        h = functions.norm_l2(lambda_=0.5, y=y)

        mu = 1 + 1
        step = 1 / mu / 2

        solver = solvers.mlfbf(step=step)
        ret = solvers.solve(
            [f, g, h], y.copy(), solver, maxit=200, rtol=0, verbosity="NONE"
        )

        nptest.assert_allclose(ret["sol"], sol, atol=1e-10)

        # Make a final test where the function g can not be evaluate
        # on the primal variables
        y = np.random.rand(3)
        y_2 = L.dot(y)
        L = np.array([[5, 9, 3], [7, 8, 5], [4, 4, 9], [0, 1, 7]])
        x0 = np.zeros(len(y))
        f = functions.norm_l1(y=y)
        g = functions.norm_l2(lambda_=0.5, y=y_2)
        h = functions.norm_l2(y=y, lambda_=0.5)
        max_step = 1 / (1 + np.linalg.norm(L, 2))
<<<<<<< HEAD
        solver = solvers.mlfbf(L=L, step=max_step / 2.)
        ret = solvers.solve([f, g, h], x0, solver, maxit=1000, rtol=0,
                            verbosity="NONE")
=======
        solver = solvers.mlfbf(L=L, step=max_step / 2.0)
        ret = solvers.solve([f, g, h], x0, solver, maxit=1000, rtol=0)
>>>>>>> 0e0fd3f4
        np.testing.assert_allclose(ret["sol"], y)

    def test_projection_based(self):
        """
        Test the projection-based solver with arbitrarily selected functions.

        """
        x = [0, 0, 0]
        L = np.array([[5, 9, 3], [7, 8, 5], [4, 4, 9], [0, 1, 7]])
        solver = solvers.projection_based(L=L, step=1.0)
        params = {"solver": solver, "verbosity": "NONE"}

        # L1-norm prox and dummy prox.
        f = functions.norm_l1(y=np.array([294, 390, 361]))
        g = functions.norm_l1()
        ret = solvers.solve(
            [f, g],
            np.array([500, 1000, -400]),
            maxit=1000,
            rtol=None,
            xtol=0.1,
            **params,
        )
        nptest.assert_allclose(ret["sol"], x, rtol=1e-5)

        # Sanity checks
        def x0():
            return np.zeros(len(x))

        with pytest.raises(ValueError):
            solver.pre([f], x0())
        solver.lambda_ = 3.0
        with pytest.raises(ValueError):
            solver.pre([f, g], x0())
        solver.lambda_ = -3.0
        with pytest.raises(ValueError):
            solver.pre([f, g], x0())

    def test_chambolle_pock(self):
        """
        Test the Chambolle-Pock algorithm.

        """
        x = [-4, 3, -1]
        L = np.array([[5, 9, 3], [7, 8, 5], [4, 4, 9], [0, 1, 7]])
        max_step = 0.5/(1 + np.linalg.norm(L, 2))
        solver = solvers.chambolle_pock(L=L, sigma=max_step, theta=max_step, tau=max_step)

        # Two L1-norm prox.
        y = np.array([4,-9,-13,-4])
        F = functions.norm_l1(y=y)
        G = functions.norm_l1()
        x0 = np.array([0,0,0])
        ret = solvers.solve([G, F], x0, solver, maxit=1000, rtol=None, xtol=None, verbosity="NONE")
        nptest.assert_allclose(ret['sol'], x, rtol=1e-5)

        # Sanity checks
        self.assertRaises(ValueError, solver.pre, [F], x0)
        solver.sigma = -1.
        self.assertRaises(ValueError, solver.pre, [G, F], x0)

    def test_solver_comparison(self):
        """
        Test that all solvers return the same and correct solution.

        """

        # Convex functions.
        y = [1, 0, 0.1, 8, -6.5, 0.2, 0.004, 0.01]
        sol = [0.75, 0, 0, 7.75, -6.25, 0, 0, 0]
        w1, w2 = 0.8, 0.4
        f1 = functions.norm_l2(y=y, lambda_=w1 / 2.0)  # Smooth.
        f2 = functions.norm_l1(lambda_=w2 / 2.0)  # Non-smooth.

        # Solvers.
        L = w1  # Lipschitz continuous gradient.
        step = 1.0 / L
        lambda_ = 0.5
        params = {"step": step, "lambda_": lambda_}
        slvs = []
        slvs.append(solvers.forward_backward(accel=acceleration.dummy(), step=step))
        slvs.append(solvers.douglas_rachford(**params))
        slvs.append(solvers.generalized_forward_backward(**params))

        # Compare solutions.
        params = {"rtol": 1e-14, "verbosity": "NONE", "maxit": 1e4}
        niters = [2, 61, 26]
        for solver, niter in zip(slvs, niters):
            x0 = np.zeros(len(y))
            ret = solvers.solve([f1, f2], x0, solver, **params)
            nptest.assert_allclose(ret["sol"], sol)
            assert ret["niter"] == niter
            # The initial value not was modified.
            np.testing.assert_array_equal(np.zeros(len(y)), x0)
            ret = solvers.solve([f1, f2], x0, solver, inplace=True, **params)
            # The initial value was modified.
            assert ret["sol"] is x0

    def test_primal_dual_solver_comparison(self):
        """
        Test that all primal-dual solvers return the same and correct solution.

        I had to create this separate function because the primal-dual solvers
        were too slow for the problem above.

        """

        # Convex functions.
        y = np.random.randn(3)
        L = np.random.randn(4, 3)

        sol = y
        y2 = L.dot(y)
        f1 = functions.norm_l1(y=y)
        f2 = functions.norm_l2(y=y2)
        f3 = functions.dummy()

        # Solvers.
        step = 0.5 / (1 + np.linalg.norm(L, 2))
        slvs = []
        slvs.append(solvers.mlfbf(step=step, L=L))
        slvs.append(solvers.projection_based(step=step, L=L))
        slvs.append(solvers.chambolle_pock(step=step, theta=step, sigma=step, tau=step, L=L))

        # Compare solutions.
        niter = 1000
        params = {"rtol": 0, "verbosity": "NONE", "maxit": niter}
        for solver in slvs:
            x0 = np.zeros(len(y))

            if type(solver) is solvers.mlfbf:
                ret = solvers.solve([f1, f2, f3], x0, solver, **params)
            else:
                ret = solvers.solve([f1, f2], x0, solver, **params)
            nptest.assert_allclose(ret["sol"], sol)
            assert ret["niter"] == niter
            # The initial value was not modified.
            nptest.assert_array_equal(x0, np.zeros(len(y)))

            if type(solver) is solvers.mlfbf:
                ret = solvers.solve([f1, f2, f3], x0, solver, inplace=True, **params)
            else:
                ret = solvers.solve([f1, f2], x0, solver, inplace=True, **params)
            # The initial value was modified.
            assert ret["sol"] is x0
            nptest.assert_allclose(ret["sol"], sol)<|MERGE_RESOLUTION|>--- conflicted
+++ resolved
@@ -235,16 +235,18 @@
         x = [-4, 3, -1]
         y = [4, -9, -13, -4]
         L = np.array([[5, 9, 3], [7, 8, 5], [4, 4, 9], [0, 1, 7]])
-        max_step = 0.5/(1 + np.linalg.norm(L, 2))
+        max_step = 0.5 / (1 + np.linalg.norm(L, 2))
         solver = solvers.douglas_rachford(step=max_step, A=L)
 
         # Two L1-norm prox.
         x0 = np.zeros(3)
         f1 = functions.norm_l1()
         f2 = functions.norm_l1(y=y)
-        solver = solvers.douglas_rachford(step=max_step*50, A=L)
-        ret = solvers.solve([f1, f2], x0, solver, atol=1e-1, maxit=1000, rtol=1e-5, verbosity='NONE')
-        nptest.assert_allclose(ret['sol'], x, rtol=1e-2)
+        solver = solvers.douglas_rachford(step=max_step * 50, A=L)
+        ret = solvers.solve(
+            [f1, f2], x0, solver, atol=1e-1, maxit=1000, rtol=1e-5, verbosity="NONE"
+        )
+        nptest.assert_allclose(ret["sol"], x, rtol=1e-2)
 
         # Sanity checks
         self.assertRaises(ValueError, solver.pre, [f1], x0)
@@ -386,14 +388,8 @@
         g = functions.norm_l2(lambda_=0.5, y=y_2)
         h = functions.norm_l2(y=y, lambda_=0.5)
         max_step = 1 / (1 + np.linalg.norm(L, 2))
-<<<<<<< HEAD
-        solver = solvers.mlfbf(L=L, step=max_step / 2.)
-        ret = solvers.solve([f, g, h], x0, solver, maxit=1000, rtol=0,
-                            verbosity="NONE")
-=======
         solver = solvers.mlfbf(L=L, step=max_step / 2.0)
-        ret = solvers.solve([f, g, h], x0, solver, maxit=1000, rtol=0)
->>>>>>> 0e0fd3f4
+        ret = solvers.solve([f, g, h], x0, solver, maxit=1000, rtol=0, verbosity="NONE")
         np.testing.assert_allclose(ret["sol"], y)
 
     def test_projection_based(self):
@@ -439,20 +435,24 @@
         """
         x = [-4, 3, -1]
         L = np.array([[5, 9, 3], [7, 8, 5], [4, 4, 9], [0, 1, 7]])
-        max_step = 0.5/(1 + np.linalg.norm(L, 2))
-        solver = solvers.chambolle_pock(L=L, sigma=max_step, theta=max_step, tau=max_step)
+        max_step = 0.5 / (1 + np.linalg.norm(L, 2))
+        solver = solvers.chambolle_pock(
+            L=L, sigma=max_step, theta=max_step, tau=max_step
+        )
 
         # Two L1-norm prox.
-        y = np.array([4,-9,-13,-4])
+        y = np.array([4, -9, -13, -4])
         F = functions.norm_l1(y=y)
         G = functions.norm_l1()
-        x0 = np.array([0,0,0])
-        ret = solvers.solve([G, F], x0, solver, maxit=1000, rtol=None, xtol=None, verbosity="NONE")
-        nptest.assert_allclose(ret['sol'], x, rtol=1e-5)
+        x0 = np.array([0, 0, 0])
+        ret = solvers.solve(
+            [G, F], x0, solver, maxit=1000, rtol=None, xtol=None, verbosity="NONE"
+        )
+        nptest.assert_allclose(ret["sol"], x, rtol=1e-5)
 
         # Sanity checks
         self.assertRaises(ValueError, solver.pre, [F], x0)
-        solver.sigma = -1.
+        solver.sigma = -1.0
         self.assertRaises(ValueError, solver.pre, [G, F], x0)
 
     def test_solver_comparison(self):
@@ -516,7 +516,9 @@
         slvs = []
         slvs.append(solvers.mlfbf(step=step, L=L))
         slvs.append(solvers.projection_based(step=step, L=L))
-        slvs.append(solvers.chambolle_pock(step=step, theta=step, sigma=step, tau=step, L=L))
+        slvs.append(
+            solvers.chambolle_pock(step=step, theta=step, sigma=step, tau=step, L=L)
+        )
 
         # Compare solutions.
         niter = 1000
