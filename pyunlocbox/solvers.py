# -*- coding: utf-8 -*-

r"""
This module implements solver objects who minimize an objective function. Call
:func:`solve` to solve your convex optimization problem using your instantiated
solver and functions objects. The :class:`solver` base class defines the
interface of all solver objects. The specialized solver objects inherit from
it and implement the class methods. The following solvers are included :

* :class:`forward_backward`: Forward-backward proximal splitting algorithm.
* :class:`douglas_rachford`: Douglas-Rachford proximal splitting algorithm.
"""

import numpy as np
import time
from pyunlocbox.functions import dummy


def solve(functions, x0, solver=None, rtol=1e-3, atol=float('-inf'),
          convergence_speed=float('-inf'), maxit=200, verbosity='LOW'):
    r"""
    Solve an optimization problem whose objective function is the sum of some
    convex functions.

    This function minimizes the objective function :math:`f(x) =
    \sum\limits_{m=0}^{m=M} f_m(x)`, i.e. solves
    :math:`\operatorname{arg\,min}\limits_x f(x)` for
    :math:`x \in \mathbb{R}^N` using whatever algorithm. It returns a
    dictionary with the found solution and some informations about the
    algorithm execution.

    Parameters
    ----------
    functions : list of objects
        A list of convex functions to minimize. These are objects who must
        implement the :meth:`pyunlocbox.functions.func.eval` method. The
        :meth:`pyunlocbox.functions.func.grad` and / or
        :meth:`pyunlocbox.functions.func.prox` methods are required by some
        solvers. Note also that some solvers can only handle two convex
        functions while others may handle more. Please refer to the
        documentation of the considered solver.
    x0 : array_like
        Starting point of the algorithm, :math:`x_0 \in \mathbb{R}^N`.
    solver : solver class instance, optional
        The solver algorithm. It is an object who must inherit from
        :class:`pyunlocbox.solvers.solver` and implement the :meth:`_pre`,
        :meth:`_algo` and :meth:`_post` methods. If no solver object are
        provided, a standard one will be chosen given the number of convex
        function objects and their implemented methods.
    rtol : float, optional
        The convergence (relative tolerance) stopping criterion. The algorithm
        stops if :math:`\left|\frac{n(k-1)-n(k)}{n(k)}\right|<rtol` where
        :math:`n(k)=f(x)` is the objective function at iteration :math:`k`.
        Default is :math:`10^{-3}`.
    atol : float, optional
        The absolute tolerance stopping criterion. The algorithm stops if
        :math:`n(k)<atol`. Default is minus infinity.
    convergence_speed : float, optional
        The minimum tolerable convergence speed of the objective function. The
        algorithm stops if n(k-1) - n(k) < `convergence_speed`. Default is
        minus infinity (i.e. the objective function may even increase).
    maxit : int, optional
        The maximum number of iterations. Default is 200.
    verbosity : {'NONE', 'LOW', 'HIGH', 'ALL'}, optional
        The log level : ``'NONE'`` for no log, ``'LOW'`` for resume at
        convergence, ``'HIGH'`` for info at all solving steps, ``'ALL'`` for
        all possible outputs, including at each steps of the proximal operators
        computation. Default is ``'LOW'``.

    Returns
    -------
    sol : ndarray
        The problem solution.
    solver : str
        The used solver.
    niter : int
        The number of iterations.
    time : float
        The execution time in seconds.
    eval : float
        The final evaluation of the objective function :math:`f(x)`.
    crit : {'MAXIT', 'ATOL', 'RTOL', 'CONVSPEED'}
        The used stopping criterion. 'MAXIT' if the maximum number of
        iterations `maxit` is reached, 'ATOL' if the objective function
        value is smaller than `atol`, 'RTOL' if the relative objective
        function improvement was smaller than `rtol` (i.e. the algorithm
        converged), 'CONVSPEED' if the objective function improvement is
        smaller than `convergence_speed`.
    rel : float
        The relative objective improvement at convergence.
    objective : ndarray
        The successive evaluations of the objective function at each iteration.

    Examples
    --------
    >>> import pyunlocbox
    >>> f = pyunlocbox.functions.norm_l2(y=[4, 5, 6, 7])
    >>> ret = pyunlocbox.solvers.solve([f], [0, 0, 0, 0], atol=1e-5)
    INFO: Dummy objective function added.
    INFO: Selected solver : forward_backward
    Solution found after 10 iterations :
        objective function f(sol) = 7.460428e-09
        last relative objective improvement : 1.624424e+03
        stopping criterion : ATOL
    >>> ret['sol']
    array([ 3.99996922,  4.99996153,  5.99995383,  6.99994614])

    """

    if rtol < 0 or maxit < 0:
        raise ValueError('Parameters should be positive numbers.')
    if verbosity not in ['NONE', 'LOW', 'HIGH', 'ALL']:
        raise ValueError('Verbosity should be either NONE, LOW, HIGH or ALL.')

    # Add a second dummy convex function if only one function is provided.
    if len(functions) < 1:
        raise ValueError('At least 1 convex function should be provided.')
    elif len(functions) == 1:
        functions.append(dummy())
        if verbosity in ['LOW', 'HIGH', 'ALL']:
            print('INFO: Dummy objective function added.')

    # Choose a solver if none provided.
    if not solver:
        fb0 = 'GRAD' in functions[0].cap(x0) and 'PROX' in functions[1].cap(x0)
        fb1 = 'GRAD' in functions[1].cap(x0) and 'PROX' in functions[0].cap(x0)
        dg0 = 'PROX' in functions[0].cap(x0) and 'PROX' in functions[1].cap(x0)
        if len(functions) == 2:
            if fb0 or fb1:
                solver = forward_backward()  # Need one prox and 1 grad.
            elif dg0:
                solver = douglas_rachford()  # Need two prox.
            else:
                raise ValueError('No suitable solver for the given functions.')
        elif len(functions) > 2:
            raise NotImplementedError('No solver able to minimize more than 2 '
                                      'functions for now.')
        if verbosity in ['LOW', 'HIGH', 'ALL']:
            print('INFO: Selected solver : %s' % (solver.__class__.__name__,))

    # Set solver and functions verbosity.
    translation = {'ALL': 'HIGH', 'HIGH': 'HIGH', 'LOW': 'LOW', 'NONE': 'NONE'}
    solver.verbosity = translation[verbosity]
    translation = {'ALL': 'HIGH', 'HIGH': 'LOW', 'LOW': 'NONE', 'NONE': 'NONE'}
    functions_verbosity = []
    for f in functions:
        functions_verbosity.append(f.verbosity)
        f.verbosity = translation[verbosity]

    tstart = time.time()
    crit = None
    niter = 0
    objective = [[f.eval(x0) for f in functions]]
    only_zeros = True

    # Solver specific initialization.
    solver.pre(functions, x0)

    while not crit:

        niter += 1

        if verbosity in ['HIGH', 'ALL']:
            print('Iteration %d of %s :' % (niter, solver.__class__.__name__))

        # Solver iterative algorithm.
        solver.algo(objective, niter)

        objective.append([f.eval(solver.sol) for f in functions])
        current = np.sum(objective[-1])
        last = np.sum(objective[-2])

        # Prevent division by 0.
        div = current
        if div == 0:
            if verbosity in ['LOW', 'HIGH', 'ALL']:
                print('WARNING: objective function is equal to 0 !')
            if last != 0:
                div = last
            else:
                div = 1.0  # Result will be zero anyway.
        else:
            only_zeros = False

        relative = np.abs((last - current) / div)

        # Verify stopping criteria.
        if current < atol:
            crit = 'ATOL'
        elif relative < rtol and not only_zeros:
            crit = 'RTOL'
        elif niter >= maxit:
            crit = 'MAXIT'
        elif last - current < convergence_speed:
            crit = 'CONVSPEED'

        if verbosity in ['HIGH', 'ALL']:
            print('    objective = %.2e, relative = %.2e'
                  % (current, relative))

    # Solver specific post-processing.
    solver.post()

    # Restore verbosity for functions. In case they are called outside solve().
    for k, f in enumerate(functions):
        f.verbosity = functions_verbosity[k]

    if verbosity in ['LOW', 'HIGH', 'ALL']:
        print('Solution found after %d iterations :' % (niter,))
        print('    objective function f(sol) = %e' % (current,))
        print('    last relative objective improvement : %e' % (relative,))
        print('    stopping criterion : %s' % (crit,))

    # Returned dictionary.
    result = {'sol':       solver.sol,
              'solver':    solver.__class__.__name__,  # algo for consistency ?
              'niter':     niter,
              'time':      time.time() - tstart,
              'eval':      current,
              'objective': objective,
              'crit':      crit,
              'rel':       relative}

    return result


class solver(object):
    r"""
    Defines the solver object interface.

    This class defines the interface of a solver object intended to be passed
    to the :func:`pyunlocbox.solvers.solve` solving function. It is intended to
    be a base class for standard solvers which will implement the required
    methods. It can also be instantiated by user code and dynamically modified
    for rapid testing. This class also defines the generic attributes of all
    solver objects.

    Parameters
    ----------
    step : float
        The step size. This parameter is upper bounded by
        :math:`\frac{1}{\beta}` where the second convex function (gradient ?)
        is :math:`\beta` Lipschitz continuous. Default is 1.
    post_step : function
        User defined function to post-process the step size. This function is
        called every iteration and permits the user to alter the solver
        algorithm. The user may start with a high step size and progressively
        lower it while the algorithm runs to accelerate the convergence. The
        function parameters are the following : `step` (current step size),
        `sol` (current problem solution), `objective` (list of successive
        evaluations of the objective function), `niter` (current iteration
        number). The function should return a new value for `step`. Default is
        to return an unchanged value.
    post_sol : function
        User defined function to post-process the problem solution. This
        function is called every iteration and permits the user to alter the
        solver algorithm. Same parameter as :func:`post_step`. Default is to
        return an unchanged value.
    """

    def __init__(self, step=1, post_step=None, post_sol=None):
        if step < 0:
            raise ValueError('Gamma should be a positive number.')
        self.step = step
        if post_step:
            self.post_step = post_step
        else:
            self.post_step = lambda step, sol, objective, niter: step
        if post_sol:
            self.post_sol = post_sol
        else:
            self.post_sol = lambda step, sol, objective, niter: sol

    def pre(self, functions, x0):
        """
        Solver specific initialization. See parameters documentation in
        :func:`pyunlocbox.solvers.solve` documentation.
        """
        self._pre(functions, x0)

    def _pre(self, x0):
        raise NotImplementedError("Class user should define this method.")

    def algo(self, objective, niter):
        """
        Call the solver iterative algorithm while allowing the user to alter
        it. This makes it possible to dynamically change the `step` step size
        while the algorithm is running.  See parameters documentation in
        :func:`pyunlocbox.solvers.solve` documentation.
        """
        self._algo()
        self.step = self.post_step(self.step, self.sol, objective, niter)
        self.sol = self.post_sol(self.step, self.sol, objective, niter)

    def _algo(self):
        raise NotImplementedError("Class user should define this method.")

    def post(self):
        """
        Solver specific post-processing. See parameters documentation in
        :func:`pyunlocbox.solvers.solve` documentation.
        """
        self._post()

    def _post(self):
        # Do not need to be necessarily implemented by class user.
        pass



class forward_backward(solver):
    r"""
    Forward-backward proximal splitting algorithm.

    This algorithm solves convex optimization problems composed of the sum of
    two objective functions.

    See generic attributes descriptions of the
    :class:`pyunlocbox.solvers.solver` base class.

    Parameters
    ----------
    method : {'FISTA', 'ISTA'}, optional
        The method used to solve the problem. It can be 'FISTA' or 'ISTA'.
        Default is 'FISTA'.
    lambda_ : float, optional
        The update term weight for ISTA. It should be between 0 and 1. Default
        is 1.

    Notes
    -----
    This algorithm requires one function to implement the
    :meth:`pyunlocbox.functions.func.prox` method and the other one to
    implement the :meth:`pyunlocbox.functions.func.grad` method.

    Examples
    --------
    >>> from pyunlocbox import functions, solvers
    >>> import numpy as np
    >>> y = [4, 5, 6, 7]
    >>> x0 = np.zeros(len(y))
    >>> f1 = functions.norm_l2(y=y)
    >>> f2 = functions.dummy()
<<<<<<< HEAD
    >>> solver = solvers.forward_backward(method='FISTA', lambda_=1, gamma=0.5)
    >>> ret = solvers.solve([f1, f2], x0, solver, absTol=1e-5)
    Solution found after 12 iterations :
        objective function f(sol) = 4.135992e-06
        last relative objective improvement : 3.522857e+01
        stopping criterion : ABS_TOL
=======
    >>> solver = solvers.forward_backward(method='FISTA', lambda_=1, step=1)
    >>> ret = solvers.solve([f1, f2], x0, solver, atol=1e-5)
    Solution found after 10 iterations :
        objective function f(sol) = 7.460428e-09
        last relative objective improvement : 1.624424e+03
        stopping criterion : ATOL
>>>>>>> 1e5b3343
    >>> ret['sol']
    array([ 3.99927529,  4.99909411,  5.99891293,  6.99873176])

    """

    def __init__(self, method='FISTA', lambda_=1, *args, **kwargs):
        super(forward_backward, self).__init__(*args, **kwargs)
        self.method = method
        self.lambda_ = lambda_

    def _pre(self, functions, x0):

        if self.verbosity is 'HIGH':
            print('INFO: Forward-backward method : %s' % (self.method,))

        if self.lambda_ < 0 or self.lambda_ > 1:
            raise ValueError('Lambda is bounded by 0 and 1.')

        # ISTA and FISTA initialization.
        self.sol = np.array(x0)

        if self.method is 'ISTA':
            self._algo = self._ista
        elif self.method is 'FISTA':
            self._algo = self._fista
            self.un = np.array(x0)
            self.tn = 1.
        else:
            raise ValueError('The method should be either FISTA or ISTA.')

        if len(functions) != 2:
            raise ValueError('Forward-backward requires two convex functions.')

        if 'PROX' in functions[0].cap(x0) and 'GRAD' in functions[1].cap(x0):
            self.f1 = functions[0]
            self.f2 = functions[1]
        elif 'PROX' in functions[1].cap(x0) and 'GRAD' in functions[0].cap(x0):
            self.f1 = functions[1]
            self.f2 = functions[0]
        else:
            raise ValueError('Forward-backward requires a function to '
                             'implement prox() and the other grad().')

    def _ista(self):
        yn = self.sol - self.step * self.f2.grad(self.sol)
        self.sol += self.lambda_ * (self.f1.prox(yn, self.step) - self.sol)

    def _fista(self):
        xn = self.un - self.step * self.f2.grad(self.un)
        xn = self.f1.prox(xn, self.step)
        tn1 = (1. + np.sqrt(1.+4.*self.tn**2.)) / 2.
        self.un = xn + (self.tn-1) / tn1 * (xn-self.sol)
        self.tn = tn1
        self.sol = xn

<<<<<<< HEAD
class generalized_forward_backward(solver):
    r"""
    Forward-backward proximal splitting algorithm.

    This algorithm solves convex optimization problems composed of the sum of
    N objective functions.

    See generic attributes descriptions of the
    :class:`pyunlocbox.solvers.solver` base class.

    Parameters
    ----------
    lambda_ : float, optional
        The update term weight for ISTA. It should be between 0 and 1. Default
        is 1.

    Notes
    -----
    This algorithm requires one function to implement the
    :meth:`pyunlocbox.functions.func.prox` method and the other one to
    implement the :meth:`pyunlocbox.functions.func.grad` method.

    Examples
    --------
    >>> from pyunlocbox import functions, solvers
    >>> import numpy as np
    >>> y = [0.01, 0.2, 8, 0.3, 0 , 0.03, 7]
    >>> x0 = np.zeros(len(y))
    >>> f1 = functions.norm_l2(y=y)
    >>> f2 = functions.norm_l1()
    >>> solver = solvers.generalized_forward_backward(lambda_=1, gamma=0.5)
    >>> ret = solvers.solve([f1, f2], x0, solver, absTol=1e-5)

    >>> ret['sol']
    """

    def __init__(self, lambda_=1, weight = [], *args, **kwargs):
        super(generalized_forward_backward, self).__init__(*args, **kwargs)
        self.lambda_ = lambda_
        self.weight = weight

    def _pre(self, functions, x0, verbosity):

        if verbosity is 'HIGH':
            print('INFO: Generalized forward-backward method minimizing %i functions')

        if self.lambda_ < 0 or self.lambda_ > 1:
            raise ValueError('Lambda is bounded by 0 and 1.')

        # Initialization.
        self.sol = np.array(x0)

        self._algo = self._gista
        self.f1 = []
        self.f2 = []
        self.z = []
        for ii in range(0, len(functions)):
            if 'GRAD' in functions[ii].cap(x0):
                self.f2.append(functions[ii])
            elif 'PROX' in functions[ii].cap(x0):
                self.f1.append(functions[ii])
                self.z.append(x0)
            else:
                raise ValueError('SOLVER: There is a function without grad and prox')
        
        if len(self.weight) == 0:
            self.weight = np.repeat(1/len(self.f1) ,len(self.f1) )       
        elif len(self.weight) != len(self.f1):
            raise ValueError('GENERALIZED FORWARD BACKWARD: The number of element in weight is wrong')
        
        if len(self.f2) == 0:
            raise ValueError('GENERALIZED FORWARD BACKWARD: I need at least a function with at gradient!')

    def _gista(self):
        grad_eval = self.f2[0].grad(self.sol)
        for ii in range(1,len(self.f2)):
            grad_eval = grad_eval + self.f2[ii].grad(self.sol)

        for ii in range(0,len(self.f1)):
            self.z[ii] += self.lambda_ * ( \
            self.f1[ii].prox( 2 * self.sol - self.z[ii] - self.step * grad_eval, self.step/self.weight[ii]) \
            - self.sol)

        self.sol = self.weight[0] * self.z[0]
        for ii in range(1,len(self.f1)):
            self.sol += self.weight[ii] * self.z[ii]
=======
>>>>>>> 1e5b3343

class douglas_rachford(solver):
    r"""
    Douglas-Rachford proximal splitting algorithm.

    This algorithm solves convex optimization problems composed of the sum of
    two objective functions.

    See generic attributes descriptions of the
    :class:`pyunlocbox.solvers.solver` base class.

    Parameters
    ----------
    lambda_ : float, optional
        The update term weight. It should be between 0 and 1. Default is 1.

    Notes
    -----
    This algorithm requires the two functions to implement the
    :meth:`pyunlocbox.functions.func.prox` method.

    Examples
    --------
    >>> from pyunlocbox import functions, solvers
    >>> import numpy as np
    >>> y = [4, 5, 6, 7]
    >>> x0 = np.zeros(len(y))
    >>> f1 = functions.norm_l2(y=y)
    >>> f2 = functions.dummy()
    >>> solver = solvers.douglas_rachford(lambda_=1, step=1)
    >>> ret = solvers.solve([f1, f2], x0, solver, atol=1e-5)
    Solution found after 8 iterations :
        objective function f(sol) = 2.927052e-06
        last relative objective improvement : 8.000000e+00
        stopping criterion : ATOL
    >>> ret['sol']
    array([ 3.99939034,  4.99923792,  5.99908551,  6.99893309])

    """

    def __init__(self, lambda_=1, *args, **kwargs):
        super(douglas_rachford, self).__init__(*args, **kwargs)
        self.lambda_ = lambda_

    def _pre(self, functions, x0):

        if self.lambda_ < 0 or self.lambda_ > 1:
            raise ValueError('Lambda is bounded by 0 and 1.')

        if len(functions) != 2:
            raise ValueError('Douglas-Rachford requires two convex functions.')

        self.f1 = functions[0]
        self.f2 = functions[1]

        self.yn = np.array(x0)
        self.sol = np.array(x0)

    def _algo(self):
        tmp = self.f1.prox(2 * self.sol - self.yn, self.step)
        self.yn = self.yn + self.lambda_ * (tmp - self.sol)
        self.sol = self.f2.prox(self.yn, self.step)<|MERGE_RESOLUTION|>--- conflicted
+++ resolved
@@ -341,21 +341,12 @@
     >>> x0 = np.zeros(len(y))
     >>> f1 = functions.norm_l2(y=y)
     >>> f2 = functions.dummy()
-<<<<<<< HEAD
     >>> solver = solvers.forward_backward(method='FISTA', lambda_=1, gamma=0.5)
     >>> ret = solvers.solve([f1, f2], x0, solver, absTol=1e-5)
     Solution found after 12 iterations :
         objective function f(sol) = 4.135992e-06
         last relative objective improvement : 3.522857e+01
         stopping criterion : ABS_TOL
-=======
-    >>> solver = solvers.forward_backward(method='FISTA', lambda_=1, step=1)
-    >>> ret = solvers.solve([f1, f2], x0, solver, atol=1e-5)
-    Solution found after 10 iterations :
-        objective function f(sol) = 7.460428e-09
-        last relative objective improvement : 1.624424e+03
-        stopping criterion : ATOL
->>>>>>> 1e5b3343
     >>> ret['sol']
     array([ 3.99927529,  4.99909411,  5.99891293,  6.99873176])
 
@@ -411,7 +402,7 @@
         self.tn = tn1
         self.sol = xn
 
-<<<<<<< HEAD
+
 class generalized_forward_backward(solver):
     r"""
     Forward-backward proximal splitting algorithm.
@@ -453,9 +444,9 @@
         self.lambda_ = lambda_
         self.weight = weight
 
-    def _pre(self, functions, x0, verbosity):
-
-        if verbosity is 'HIGH':
+    def _pre(self, functions, x0):
+
+        if self.verbosity is 'HIGH':
             print('INFO: Generalized forward-backward method minimizing %i functions')
 
         if self.lambda_ < 0 or self.lambda_ > 1:
@@ -498,8 +489,6 @@
         self.sol = self.weight[0] * self.z[0]
         for ii in range(1,len(self.f1)):
             self.sol += self.weight[ii] * self.z[ii]
-=======
->>>>>>> 1e5b3343
 
 class douglas_rachford(solver):
     r"""
