--- conflicted
+++ resolved
@@ -713,7 +713,8 @@
     lambda_ : float, optional
         The update term weight. It should be between 0 and 1. Default is 1.
     A : array_like, optional
-        Matrix implementing a linear transformation of x in g() as : minimize f(x) + g(Ax)
+        Matrix implementing a linear transformation of x in g() as :
+        minimize f(x) + g(Ax)
 
     Notes
     -----
@@ -758,13 +759,8 @@
 
     """
 
-<<<<<<< HEAD
     def __init__(self, lambda_=1, A=None, mu=None, *args, **kwargs):
-        super(douglas_rachford, self).__init__(*args, **kwargs)
-=======
-    def __init__(self, lambda_=1, *args, **kwargs):
         super().__init__(*args, **kwargs)
->>>>>>> 0e0fd3f4
         self.lambda_ = lambda_
 
         if A is None:
@@ -782,37 +778,29 @@
         #     self.A = lambda x: A.dot(x)
         #     self.At = lambda x: A.T.dot(x)
 
-        self.mu=0.5
-        if (mu is None and A is not None):
-            self.mu = self.step/(np.linalg.norm(A,2)**2)
+        self.mu = 0.5
+        if mu is None and A is not None:
+            self.mu = self.step / (np.linalg.norm(A, 2) ** 2)
 
     def _pre(self, functions, x0):
 
         if self.lambda_ <= 0 or self.lambda_ > 1:
-<<<<<<< HEAD
-            raise ValueError('Lambda is bounded by 0 and 1.')
+            raise ValueError("Lambda is bounded by 0 and 1.")
         if self.mu <= 0 or self.mu > 1:
-            raise ValueError('Mu is bounded by 0 and 1.')
-=======
-            raise ValueError("Lambda is bounded by 0 and 1.")
->>>>>>> 0e0fd3f4
+            raise ValueError("Mu is bounded by 0 and 1.")
 
         if len(functions) != 2:
             raise ValueError("Douglas-Rachford requires two convex functions.")
 
         for f in functions:
-<<<<<<< HEAD
             x1 = np.copy(x0)
 
-            try :
+            try:
                 f.cap(x1)
             except ValueError:
                 x1 = self.A(x0)
 
-            if 'PROX' in f.cap(x1):
-=======
-            if "PROX" in f.cap(x0):
->>>>>>> 0e0fd3f4
+            if "PROX" in f.cap(x1):
                 self.non_smooth_funs.append(f)
             else:
                 raise ValueError(
@@ -838,24 +826,36 @@
             u^{k+1} = u^k + λ (Ax^{k+1} − z^{k+1})
 
         """
-        if (self.A is None):
+        if self.A is None:
             tmp = self.non_smooth_funs[0].prox(2 * self.sol - self.z, self.step)
-            self.z[:] = self.z + self.lambda_ * (tmp - self.sol)        # prox_{λg}(y) != λ prox_{g}(y)
+            self.z[:] = self.z + self.lambda_ * (
+                tmp - self.sol
+            )  # prox_{λg}(y) != λ prox_{g}(y)
             self.sol[:] = self.non_smooth_funs[1].prox(self.z, self.step)
 
         #     # self.z[:] = self.non_smooth_funs[0].prox(self.sol + self.u, self.step)
         #     # self.sol[:] = self.non_smooth_funs[1].prox(self.z-self.u, self.step)
         #     # self.u[:] = self.u + self.sol - self.z
 
-        else: # See "Proximal Algorithms. N. Parikh and S. Boyd. Foundations and Trends in Optimization, 1(3):123-231, 2014."
-            self.z[:] = self.non_smooth_funs[1].prox(self.A(self.sol) + self.u, self.step)
-            self.sol[:] = self.non_smooth_funs[0].prox(self.sol-(self.mu/self.step)*self.At(self.A(self.sol)-self.z+self.u), self.mu)
-            self.u[:] = self.u + self.lambda_* (self.A(self.sol) - self.z)
+        else:
+            # See "Proximal Algorithms. N. Parikh and S. Boyd.
+            # Foundations and Trends in Optimization, 1(3):123-231, 2014."
+            self.z[:] = self.non_smooth_funs[1].prox(
+                self.A(self.sol) + self.u, self.step
+            )
+            self.sol[:] = self.non_smooth_funs[0].prox(
+                self.sol
+                - (self.mu / self.step) * self.At(self.A(self.sol) - self.z + self.u),
+                self.mu,
+            )
+            self.u[:] = self.u + self.lambda_ * (self.A(self.sol) - self.z)
 
     def _objective(self, x):
         obj_smooth = [f.eval(x) for f in self.smooth_funs]
-        obj_nonsmooth = [self.non_smooth_funs[0].eval(x),
-                         self.non_smooth_funs[1].eval(self.A(x))]
+        obj_nonsmooth = [
+            self.non_smooth_funs[0].eval(x),
+            self.non_smooth_funs[1].eval(self.A(x)),
+        ]
         return obj_nonsmooth + obj_smooth
 
     def _post(self):
@@ -1165,8 +1165,9 @@
     array([-3.60833292,  2.72982626, -1.02656965])
 
     """
-    def __init__(self, sigma=1., tau=1., theta=1., accel=None, *args, **kwargs):
-        super(chambolle_pock, self).__init__(*args, **kwargs)
+
+    def __init__(self, sigma=1.0, tau=1.0, theta=1.0, accel=None, *args, **kwargs):
+        super().__init__(*args, **kwargs)
 
         self.sigma = sigma
         self.tau = tau
@@ -1174,20 +1175,20 @@
         # self.accel = acceleration.dummy() if accel is None else accel
 
     def _pre(self, functions, x0):
-        super(chambolle_pock, self)._pre(functions, x0)
+        super()._pre(functions, x0)
 
         if self.tau <= 0 or self.tau > 2:
-            raise ValueError('tau is bounded by 0 and 2.')
+            raise ValueError("tau is bounded by 0 and 2.")
         if self.sigma <= 0 or self.sigma > 2:
-            raise ValueError('sigma is bounded by 0 and 2.')
+            raise ValueError("sigma is bounded by 0 and 2.")
         if self.theta <= 0 or self.theta > 2:
-            raise ValueError('theta is bounded by 0 and 2.')
+            raise ValueError("theta is bounded by 0 and 2.")
 
         if len(functions) != 2:
-            raise ValueError('Chambolle-Pock requires 2 functions.')
-
-        self.non_smooth_funs.append(functions[0])   # F
-        self.non_smooth_funs.append(functions[1])   # G
+            raise ValueError("Chambolle-Pock requires 2 functions.")
+
+        self.non_smooth_funs.append(functions[0])  # F
+        self.non_smooth_funs.append(functions[1])  # G
 
         # Initializations
         self.f = np.array(x0, copy=True)
@@ -1195,16 +1196,20 @@
 
     def _algo(self):
         """
-        g_{k+1} = prox_{\sigma F^∗} (g_k+ \sigma*L(\tilde{f}_k))
+        g_{k+1} = prox_{\\sigma F^∗} (g_k+ \\sigma*L(\tilde{f}_k))
         f_{k+1} = prox_{\tau G} (f_k−\tau L^∗(g_{k+1}) )
         \tilde{f}_{k+1} = f{k+1}+ \theta*(f_{k+1} − f_k)
         """
         # Backward steps
-        self.g = _prox_star(self.non_smooth_funs[1], self.g + self.sigma*self.L(self.sol), self.sigma)
-        self.fp1 = self.non_smooth_funs[0].prox(self.f - self.tau*self.Lt(self.g), self.tau)
+        self.g = _prox_star(
+            self.non_smooth_funs[1], self.g + self.sigma * self.L(self.sol), self.sigma
+        )
+        self.fp1 = self.non_smooth_funs[0].prox(
+            self.f - self.tau * self.Lt(self.g), self.tau
+        )
 
         # Update solution
-        self.sol[:] = self.fp1 + self.theta*( self.fp1 - self.f )
+        self.sol[:] = self.fp1 + self.theta * (self.fp1 - self.f)
 
         # update
         self.f = np.copy(self.fp1)
