--- conflicted
+++ resolved
@@ -614,13 +614,8 @@
                 sol = x - T * self._div(r, s, k, u)
 
             #  Objective function value
-<<<<<<< HEAD
-            obj = 0.5*np.power(np.linalg.norm(x[:] - sol[:]), 2)
-            + T * np.sum(self._eval(sol), axis=0)
-=======
             obj = 0.5*np.power(np.linalg.norm(x[:] - sol[:]), 2) + \
                 T * np.sum(self._eval(sol), axis=0)
->>>>>>> e45170e0
             rel_obj = np.abs(obj - prev_obj)/obj
             prev_obj = obj
 
@@ -640,27 +635,19 @@
 
             elif self.dim == 2:
                 dx, dy = self.grad(sol)
-<<<<<<< HEAD
-                r -= 1./(8*T*mt**2) * dx
-                s -= 1./(8*T*mt**2) * dy
-                weights = np.maximum(1, np.sqrt(np.power(np.abs(r), 2)
-                                                + np.power(np.abs(s), 2)))
-=======
                 r -= 1./(8.*T*mt**2) * dx
                 s -= 1./(8.*T*mt**2) * dy
                 weights = np.maximum(1, np.sqrt(np.power(np.abs(r), 2) +
                                                 np.power(np.abs(s), 2)))
->>>>>>> e45170e0
 
             elif self.dim == 3:
                 dx, dy, dz = self.grad(sol)
-<<<<<<< HEAD
                 r -= 1./(12*T*mt**2) * dx
                 s -= 1./(12*T*mt**2) * dy
                 k -= 1./(12*T*mt**2) * dz
-                weights = np.maximum(1, np.sqrt(np.power(np.abs(r), 2)
-                                                + np.power(np.abs(s), 2)
-                                                + np.power(np.abs(k), 2)))
+                weights = np.maximum(1, np.sqrt(np.power(np.abs(r), 2) +
+                                                np.power(np.abs(s), 2) +
+                                                np.power(np.abs(k), 2)))
 
             elif self.dim == 4:
                 dx, dy, dz, dt = self.grad(sol)
@@ -668,29 +655,10 @@
                 s -= 1./(16*T*mt**2) * dy
                 k -= 1./(16*T*mt**2) * dz
                 u -= 1./(16*T*mt**2) * dt
-                weights = np.maximum(1, np.sqrt(np.power(np.abs(r), 2)
-                                                + np.power(np.abs(s), 2)
-                                                + np.power(np.abs(k), 2)
-                                                + np.power(np.abs(u), 2)))
-=======
-                r -= 1./(12.*T*mt**2) * dx
-                s -= 1./(12.*T*mt**2) * dy
-                k -= 1./(12.*T*mt**2) * dz
-                weights = np.maximum(1, np.sqrt(np.power(np.abs(r), 2) +
-                                                np.power(np.abs(s), 2) +
-                                                np.power(np.abs(k), 2)))
-
-            if self.dim == 4:
-                dx, dy, dz, dt = self.grad(sol)
-                r -= 1./(16.*T*mt**2) * dx
-                s -= 1./(16.*T*mt**2) * dy
-                k -= 1./(16.*T*mt**2) * dz
-                u -= 1./(16.*T*mt**2) * dt
                 weights = np.maximum(1, np.sqrt(np.power(np.abs(r), 2) +
                                                 np.power(np.abs(s), 2) +
                                                 np.power(np.abs(k), 2) +
                                                 np.power(np.abs(u), 2)))
->>>>>>> e45170e0
 
             # FISTA update
             t = (1 + np.sqrt(4*told**2))/2.
