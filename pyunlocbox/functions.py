r"""
The :mod:`pyunlocbox.functions` module implements an interface for solvers to
access the functions to be optimized as well as common objective functions.

Interface
---------

The :class:`func` base class defines a common interface to all functions:

.. autosummary::

    func.cap
    func.eval
    func.prox
    func.grad

Functions
---------

Then, derived classes implement various common objective functions.

**Norm operators** (based on :class:`norm`)

.. autosummary::

    norm_l1
    norm_l2
    norm_nuclear
    norm_tv

**Projection operators** (based on :class:`proj`)

.. autosummary::

    proj_positive
    proj_b2
    proj_lineq
    proj_spsd

**Miscellaneous**

.. autosummary::

    dummy
    structured_sparsity

.. inheritance-diagram:: pyunlocbox.functions
    :parts: 2

"""

from copy import deepcopy
<<<<<<< HEAD
import warnings
=======
from time import time
>>>>>>> 0e0fd3f4

import numpy as np
from scipy.optimize import minimize

from pyunlocbox import operators as op


def _soft_threshold(z, T, handle_complex=True):
    r"""
    Return the soft thresholded signal.

    Parameters
    ----------
    z : array_like
        Input signal (real or complex).
    T : float or array_like
        Threshold on the absolute value of `z`. There could be either a single
        threshold for the entire signal `z` or one threshold per dimension.
        Useful when you use weighted norms.
    handle_complex : bool
        Indicate that we should handle the thresholding of complex numbers,
        which may be slower. Default is True.

    Returns
    -------
    sz : ndarray
        Soft thresholded signal.

    Examples
    --------
    >>> from pyunlocbox import functions
    >>> functions._soft_threshold([-2, -1, 0, 1, 2], 1)
    array([-1,  0,  0,  0,  1])

    """
    sz = np.maximum(np.abs(z) - T, 0)

    if not handle_complex:
        # This soft thresholding method only supports real signal.
        sz[:] = np.sign(z) * sz

    else:
        # This soft thresholding method supports complex complex signal.
        # Transform to float to avoid integer division.
        # In our case 0 divided by 0 should be 0, not NaN, and is not an error.
        # It corresponds to 0 thresholded by 0, which is 0.
        old_err_state = np.seterr(invalid="ignore")
        sz[:] = np.nan_to_num(1.0 * sz / (sz + T) * z)
        np.seterr(**old_err_state)

    return sz


def _prox_star(func, z, T):
    r"""
    Proximity operator of the convex conjugate of a function.

    Notes
    -----
    Based on the Moreau decomposition of a vector w.r.t. a convex function.

    """
    return z - T * func.prox(z / T, 1 / T)


class func:
    r"""
    This class defines the function object interface.

    It is intended to be a base class for standard functions which will
    implement the required methods. It can also be instantiated by user code
    and dynamically modified for rapid testing.  The instanced objects are
    meant to be passed to the :func:`pyunlocbox.solvers.solve` solving
    function.

    Parameters
    ----------
    y : array_like, optional
        Measurements. Default is 0.
    A : function or ndarray, optional
        The forward operator. Default is the identity, :math:`A(x)=x`. If `A`
        is an ``ndarray``, it will be converted to the operator form.
    At : function or ndarray, optional
        The adjoint operator. If `At` is an ``ndarray``, it will be converted
        to the operator form. If `A` is an ``ndarray``, default is the
        transpose of `A`.  If `A` is a function, default is `A`,
        :math:`At(x)=A(x)`.
    tight : bool, optional
        ``True`` if `A` is a tight frame (semi-orthogonal linear transform),
        ``False`` otherwise. Default is ``True``.
    nu : float, optional
        Bound on the norm of the operator `A`, i.e. :math:`\|A(x)\|^2 \leq \nu
        \|x\|^2`. Default is 1.
    tol : float, optional
        The tolerance stopping criterion. The exact definition depends on the
        function object, please see the documentation of the considered
        function. Default is 1e-3.
    maxit : int, optional
        The maximum number of iterations. Default is 200.

    Examples
    --------

    Let's define a parabola as an example of the manual implementation of a
    function object :

    >>> from pyunlocbox import functions
    >>> f = functions.func()
    >>> f._eval = lambda x: x**2
    >>> f._grad = lambda x: 2*x
    >>> x = [1, 2, 3, 4]
    >>> f.eval(x)
    array([ 1,  4,  9, 16])
    >>> f.grad(x)
    array([2, 4, 6, 8])
    >>> f.cap(x)
    ['EVAL', 'GRAD']

    """

    def __init__(
        self, y=0, A=None, At=None, tight=True, nu=1, tol=1e-3, maxit=200, **kwargs
    ):

        if callable(y):
            self.y = lambda: np.asarray(y())
        else:
            self.y = lambda: np.asarray(y)

        if A is None:
            self.A = lambda x: x
        else:
            if callable(A):
                self.A = A
            else:
                # Transform matrix form to operator form.
                self.A = lambda x: A.dot(x)

        if At is None:
            if A is None:
                self.At = lambda x: x
            elif callable(A):
                self.At = A
            else:
                self.At = lambda x: A.T.dot(x)
        else:
            if callable(At):
                self.At = At
            else:
                self.At = lambda x: At.dot(x)

        self.tight = tight
        self.nu = nu
        self.tol = tol
        self.maxit = maxit

        # Should be initialized if called alone, updated by solve().
        self.verbosity = "NONE"

    def eval(self, x):
        r"""
        Function evaluation.

        Parameters
        ----------
        x : array_like
            The evaluation point. If `x` is a matrix, the function gets
            evaluated for each column, as if it was a set of independent
            problems. Some functions, like the nuclear norm, are only defined
            on matrices.

        Returns
        -------
        z : float
            The objective function evaluated at `x`. If `x` is a matrix, the
            sum of the objectives is returned.

        Notes
        -----
        This method is required by the :func:`pyunlocbox.solvers.solve` solving
        function to evaluate the objective function. Each function class
        should therefore define it.

        """
        sol = self._eval(np.asarray(x))
        if self.verbosity in ["LOW", "HIGH"]:
            name = self.__class__.__name__
            print(f"    {name} evaluation: {sol:e}")
        return sol

    def _eval(self, x):
        raise NotImplementedError("Class user should define this method.")

    def prox(self, x, T):
        r"""
        Function proximal operator.

        Parameters
        ----------
        x : array_like
            The evaluation point. If `x` is a matrix, the function gets
            evaluated for each column, as if it was a set of independent
            problems. Some functions, like the nuclear norm, are only defined
            on matrices.
        T : float
            The regularization parameter.

        Returns
        -------
        z : ndarray
            The proximal operator evaluated for each column of `x`.

        Notes
        -----
        The proximal operator is defined by
        :math:`\operatorname{prox}_{\gamma f}(x) = \operatorname{arg\,min}
        \limits_z \frac{1}{2} \|x-z\|_2^2 + \gamma f(z)`

        This method is required by some solvers.

        When the map A in the function construction is a tight frame
        (semi-orthogonal linear transformation), we can use property (x) of
        Table 10.1 in :cite:`combettes:2011iq` to compute the proximal
        operator of the composition of A with the base function. Whenever
        this is not the case, we have to resort to some iterative procedure,
        which may be very inefficient.

        """
        return self._prox(np.asarray(x), T)

    def _prox(self, x, T):
        raise NotImplementedError("Class user should define this method.")

    def grad(self, x):
        r"""
        Function gradient.

        Parameters
        ----------
        x : array_like
            The evaluation point. If `x` is a matrix, the function gets
            evaluated for each column, as if it was a set of independent
            problems. Some functions, like the nuclear norm, are only defined
            on matrices.

        Returns
        -------
        z : ndarray
            The objective function gradient evaluated for each column of `x`.

        Notes
        -----
        This method is required by some solvers.

        """
        return self._grad(np.asarray(x))

    def _grad(self, x):
        raise NotImplementedError("Class user should define this method.")

    def cap(self, x):
        r"""
        Test the capabilities of the function object.

        Parameters
        ----------
        x : array_like
            The evaluation point. Not really needed, but this function calls
            the methods of the object to test if they can properly execute
            without raising an exception. Therefore it needs some evaluation
            point with a consistent size.

        Returns
        -------
        cap : list of string
            A list of capabilities ('EVAL', 'GRAD', 'PROX').

        """
        tmp = self.verbosity
        self.verbosity = "NONE"
        cap = ["EVAL", "GRAD", "PROX"]
        try:
            self.eval(x)
        except NotImplementedError:
            cap.remove("EVAL")
        try:
            self.grad(x)
        except NotImplementedError:
            cap.remove("GRAD")
        try:
            self.prox(x, 1)
        except NotImplementedError:
            cap.remove("PROX")
        self.verbosity = tmp
        return cap


class dummy(func):
    r"""
    Dummy function (eval, prox, grad).

    This can be used as a second function object when there is only one
    function to minimize. It always evaluates as 0.

    Examples
    --------
    >>> from pyunlocbox import functions
    >>> f = functions.dummy()
    >>> x = [1, 2, 3, 4]
    >>> f.eval(x)
    0
    >>> f.prox(x, 1)
    array([1, 2, 3, 4])
    >>> f.grad(x)
    array([0, 0, 0, 0])

    """

    def __init__(self, **kwargs):
        # Constructor takes keyword-only parameters to prevent user errors.
        super().__init__(**kwargs)

    def _eval(self, x):
        return 0

    def _prox(self, x, T):
        return x

    def _grad(self, x):
        return np.zeros_like(x)


class norm(func):
    r"""
    Base class which defines the attributes of the `norm` objects.

    See generic attributes descriptions of the
    :class:`pyunlocbox.functions.func` base class.

    Parameters
    ----------
    lambda_ : float, optional
        Regularization parameter :math:`\lambda`. Default is 1.
    w : array_like, optional
        Weights for a weighted norm. Default is 1.

    """

    def __init__(self, lambda_=1, w=1, **kwargs):
        super().__init__(**kwargs)
        self.lambda_ = lambda_
        self.w = np.asarray(w)


class norm_l1(norm):
    r"""
    L1-norm (eval, prox).

    See generic attributes descriptions of the
    :class:`pyunlocbox.functions.norm` base class. Note that the constructor
    takes keyword-only parameters.

    Notes
    -----
    * The L1-norm of the vector `x` is given by
      :math:`\lambda \|w \cdot (A(x)-y)\|_1`.
    * The L1-norm proximal operator evaluated at `x` is given by
      :math:`\operatorname{arg\,min}\limits_z \frac{1}{2} \|x-z\|_2^2 + \gamma
      \|w \cdot (A(z)-y)\|_1` where :math:`\gamma = \lambda \cdot T`. This is
      simply a soft thresholding.

    Examples
    --------
    >>> from pyunlocbox import functions
    >>> f = functions.norm_l1()
    >>> f.eval([1, 2, 3, 4])
    10
    >>> f.prox([1, 2, 3, 4], 1)
    array([0., 1., 2., 3.])

    """

    def __init__(self, **kwargs):
        # Constructor takes keyword-only parameters to prevent user errors.
        super().__init__(**kwargs)

    def _eval(self, x):
        sol = self.A(x) - self.y()
        return self.lambda_ * np.sum(np.abs(self.w * sol))

    def _prox(self, x, T):
        # Gamma is T in the matlab UNLocBox implementation.
        gamma = self.lambda_ * T
        if self.tight:
            # Nati: I've checked this code the use of 'y' seems correct
            sol = self.A(x) - self.y()
            sol = _soft_threshold(sol, gamma * self.nu * self.w) - sol
            sol = x + self.At(sol) / self.nu
        else:
            raise NotImplementedError("Not implemented for non-tight frame.")
        return sol


class norm_l2(norm):
    r"""
    L2-norm (eval, prox, grad).

    See generic attributes descriptions of the
    :class:`pyunlocbox.functions.norm` base class. Note that the constructor
    takes keyword-only parameters.

    Notes
    -----
    * The squared L2-norm of the vector `x` is given by
      :math:`\lambda \|w \cdot (A(x)-y)\|_2^2`.
    * The squared L2-norm proximal operator evaluated at `x` is given by
      :math:`\operatorname{arg\,min}\limits_z \frac{1}{2} \|x-z\|_2^2 + \gamma
      \|w \cdot (A(z)-y)\|_2^2` where :math:`\gamma = \lambda \cdot T`.
    * The squared L2-norm gradient evaluated at `x` is given by
      :math:`2 \lambda \cdot At(w \cdot (A(x)-y))`.

    Examples
    --------
    >>> from pyunlocbox import functions
    >>> f = functions.norm_l2()
    >>> x = [1, 2, 3, 4]
    >>> f.eval(x)
    30
    >>> f.prox(x, 1)
    array([0.33333333, 0.66666667, 1.        , 1.33333333])
    >>> f.grad(x)
    array([2, 4, 6, 8])

    """

    def __init__(self, **kwargs):
        # Constructor takes keyword-only parameters to prevent user errors.
        super().__init__(**kwargs)
        if self.tight:
            if self.w.size > 1:
                raise ValueError(
                    "Cannot use tight with vector of weights. Please use a "
                    "constant weight or set tight=False. Alternatively, you "
                    "can merge the weights into your operator."
                )

    def _eval(self, x):
        sol = self.A(x) - self.y()
        return self.lambda_ * np.sum((self.w * sol) ** 2)

    def _prox(self, x, T):
        # Gamma is T in the matlab UNLocBox implementation.
        gamma = self.lambda_ * T
        if self.tight:
            sol = x + 2.0 * gamma * self.At(self.y() * self.w**2)
            sol /= 1.0 + 2.0 * gamma * self.nu * self.w**2
        else:
            res = minimize(
                fun=lambda z: 0.5 * np.sum((z - x) ** 2)
                + gamma * np.sum((self.w * (self.A(z) - self.y())) ** 2),
                x0=x,
                method="BFGS",
                jac=lambda z: z
                - x
                + 2.0 * gamma * self.At((self.w**2) * (self.A(z) - self.y())),
            )
            if res.success:
                sol = res.x
            else:
                raise RuntimeError("norm_l2.prox: " + res.message)
        return sol

    def _grad(self, x):
        sol = self.A(x) - self.y()
        return 2 * self.lambda_ * self.At((self.w**2) * sol)


class norm_nuclear(norm):
    r"""
    Nuclear-norm (eval, prox).

    See generic attributes descriptions of the
    :class:`pyunlocbox.functions.norm` base class. Note that the constructor
    takes keyword-only parameters.

    Notes
    -----
    * The nuclear-norm of the matrix `x` is given by
      :math:`\lambda \| x \|_* = \lambda \operatorname{trace} (\sqrt{x^* x}) =
      \lambda \sum_{i=1}^N |e_i|` where `e_i` are the eigenvalues of `x`.
    * The nuclear-norm proximal operator evaluated at `x` is given by
      :math:`\operatorname{arg\,min}\limits_z \frac{1}{2} \|x-z\|_2^2 + \gamma
      \| x \|_*` where :math:`\gamma = \lambda \cdot T`, which is a
      soft-thresholding of the eigenvalues.

    Examples
    --------
    >>> from pyunlocbox import functions
    >>> f = functions.norm_nuclear()
    >>> f.eval([[1, 2],[2, 3]])  # doctest:+ELLIPSIS
    4.47213595...
    >>> f.prox([[1, 2],[2, 3]], 1)
    array([[0.89442719, 1.4472136 ],
           [1.4472136 , 2.34164079]])

    """

    def __init__(self, is_hermitian=False, **kwargs):
        # Constructor takes keyword-only parameters to prevent user errors.
<<<<<<< HEAD
        super(norm_nuclear, self).__init__(**kwargs)
        self.is_hermitian = is_hermitian
=======
        super().__init__(**kwargs)
>>>>>>> 0e0fd3f4

    def _eval(self, x):
        # TODO: take care of sparse matrices.
        s = np.linalg.svd(x, compute_uv=False, hermitian=self.is_hermitian)
        return self.lambda_ * np.sum(np.abs(s))

    def _prox(self, x, T):
        # Gamma is T in the matlab UNLocBox implementation.
        gamma = self.lambda_ * T
        # TODO: take care of sparse matrices.
        U, s, V = np.linalg.svd(x, hermitian=self.is_hermitian)
        s = _soft_threshold(s, gamma)
        S = np.diag(s)
        return np.dot(U, np.dot(S, V))


class norm_tv(norm):
    r"""
    TV-norm (eval, prox).

    See generic attributes descriptions of the
    :class:`pyunlocbox.functions.norm` base class. Note that the constructor
    takes keyword-only parameters.

    Notes
    -----
    TODO

    See :cite:`beck2009fastTV` for details about the algorithm.

    Examples
    --------
    >>> import numpy as np
    >>> from pyunlocbox import functions
    >>> f = functions.norm_tv()
    >>> x = np.arange(0, 16)
    >>> x = x.reshape(4, 4)
    >>> f.eval(x)  # doctest:+ELLIPSIS
        norm_tv evaluation: 5.210795e+01
    52.10795063...

    """

    def __init__(self, dim=2, verbosity="LOW", **kwargs):
        super().__init__(**kwargs)
        self.kwargs = kwargs
        self.dim = dim
        self.verbosity = verbosity

    def _eval(self, x):
        if self.dim >= 2:
            y = 0
            grads = []
            grads = op.grad(x, dim=self.dim, **self.kwargs)
            for g in grads:
                y += np.power(abs(g), 2)
            y = np.sqrt(y)
            return np.sum(y)

        if self.dim == 1:
            dx = op.grad(x, dim=self.dim, **self.kwargs)
            y = np.sum(np.abs(dx), axis=0)
            return np.sum(y)

    def _prox(self, x, T):
        # Time counter
        t_init = time()

        tol = self.tol
        maxit = self.maxit

        # TODO implement test_gamma
        # Initialization
        sol = x

        if self.dim == 1:
            r = op.grad(x * 0, dim=self.dim, **self.kwargs)
            rr = deepcopy(r)
        elif self.dim == 2:
            r, s = op.grad(x * 0, dim=self.dim, **self.kwargs)
            rr, ss = deepcopy(r), deepcopy(s)
        elif self.dim == 3:
            r, s, k = op.grad(x * 0, dim=self.dim, **self.kwargs)
            rr, ss, kk = deepcopy(r), deepcopy(s), deepcopy(k)
        elif self.dim == 4:
            r, s, k, u = op.grad(x * 0, dim=self.dim, **self.kwargs)
            rr, ss, kk, uu = deepcopy(r), deepcopy(s), deepcopy(k), deepcopy(u)

        if self.dim >= 1:
            pold = r
        if self.dim >= 2:
            qold = s
        if self.dim >= 3:
            kold = k
        if self.dim >= 4:
            uold = u

        told, prev_obj = 1.0, 0.0

        # Initialization for weights
        if self.dim >= 1:
            try:
                wx = self.kwargs["wx"]
            except (KeyError, TypeError):
                wx = 1.0
        if self.dim >= 2:
            try:
                wy = self.kwargs["wy"]
            except (KeyError, TypeError):
                wy = 1.0
        if self.dim >= 3:
            try:
                wz = self.kwargs["wz"]
            except (KeyError, TypeError):
                wz = 1.0
        if self.dim >= 4:
            try:
                wt = self.kwargs["wt"]
            except (KeyError, TypeError):
                wt = 1.0

        if self.dim == 1:
            mt = wx
        elif self.dim == 2:
            mt = np.maximum(wx, wy)
        elif self.dim == 3:
            mt = np.maximum(wx, np.maximum(wy, wz))
        elif self.dim == 4:
            mt = np.maximum(np.maximum(wx, wy), np.maximum(wz, wt))

        if self.verbosity in ["LOW", "HIGH", "ALL"]:
            print("Proximal TV Operator")

        iter = 0
        crit = "MAX_IT"

        while iter <= maxit:
            # Current Solution
            if self.dim == 1:
                sol = x - T * op.div(rr, **self.kwargs)
            elif self.dim == 2:
                sol = x - T * op.div(rr, ss, **self.kwargs)
            elif self.dim == 3:
                sol = x - T * op.div(rr, ss, kk, **self.kwargs)
            elif self.dim == 4:
                sol = x - T * op.div(rr, ss, kk, uu, **self.kwargs)

            #  Objective function value
            obj = 0.5 * np.power(np.linalg.norm(x[:] - sol[:]), 2) + T * np.sum(
                self._eval(sol), axis=0
            )
            rel_obj = np.abs(obj - prev_obj) / obj
            prev_obj = obj

            if self.verbosity in ["HIGH", "ALL"]:
                print("Iter: ", iter, " obj = ", obj, " rel_obj = ", rel_obj)

            # Stopping criterion
            if rel_obj < tol:
                crit = "TOL_EPS"
                break

            #  Update divergence vectors and project
            if self.dim == 1:
                dx = op.grad(sol, dim=self.dim, **self.kwargs)
                r -= 1.0 / (4 * T * mt**2) * dx
                weights = np.maximum(1, np.abs(r))

            elif self.dim == 2:
                dx, dy = op.grad(sol, dim=self.dim, **self.kwargs)
                r -= (1.0 / (8.0 * T * mt**2.0)) * dx
                s -= (1.0 / (8.0 * T * mt**2.0)) * dy
                weights = np.maximum(
                    1, np.sqrt(np.power(np.abs(r), 2) + np.power(np.abs(s), 2))
                )

            elif self.dim == 3:
                dx, dy, dz = op.grad(sol, dim=self.dim, **self.kwargs)
                r -= 1.0 / (12.0 * T * mt**2) * dx
                s -= 1.0 / (12.0 * T * mt**2) * dy
                k -= 1.0 / (12.0 * T * mt**2) * dz
                weights = np.maximum(
                    1,
                    np.sqrt(
                        np.power(np.abs(r), 2)
                        + np.power(np.abs(s), 2)
                        + np.power(np.abs(k), 2)
                    ),
                )

            elif self.dim == 4:
                dx, dy, dz, dt = op.grad(sol, dim=self.dim, **self.kwargs)
                r -= 1.0 / (16 * T * mt**2) * dx
                s -= 1.0 / (16 * T * mt**2) * dy
                k -= 1.0 / (16 * T * mt**2) * dz
                u -= 1.0 / (16 * T * mt**2) * dt
                weights = np.maximum(
                    1,
                    np.sqrt(
                        np.power(np.abs(r), 2)
                        + np.power(np.abs(s), 2)
                        + np.power(np.abs(k), 2)
                        + np.power(np.abs(u), 2)
                    ),
                )

            # FISTA update
            t = (1 + np.sqrt(4 * told**2)) / 2.0

            if self.dim >= 1:
                p = r / weights
                r = p + (told - 1) / t * (p - pold)
                pold = p
                rr = deepcopy(r)

            if self.dim >= 2:
                q = s / weights
                s = q + (told - 1) / t * (q - qold)
                ss = deepcopy(s)
                qold = q

            if self.dim >= 3:
                o = k / weights
                k = o + (told - 1) / t * (o - kold)
                kk = deepcopy(k)
                kold = o

            if self.dim >= 4:
                m = u / weights
                u = m + (told - 1) / t * (m - uold)
                uu = deepcopy(u)
                uold = m

            told = t
            iter += 1

        t_end = time()
        exec_time = t_end - t_init

        if self.verbosity in ["HIGH", "ALL"]:
            print(
                "Prox_TV: obj = {}, rel_obj = {}, {}, iter = {}".format(
                    obj, rel_obj, crit, iter
                )
            )
            print("exec_time = ", exec_time)
        return sol


class proj(func):
    r"""
    Base class which defines the attributes of the `proj` objects.

    See generic attributes descriptions of the
    :class:`pyunlocbox.functions.func` base class.

    Notes
    -----
    * All indicator functions (projections) evaluate to zero by definition.

    """

    def __init__(self, **kwargs):
        super().__init__(**kwargs)

    def _eval(self, x):
        # Matlab version returns a small delta to avoid division by 0 when
        # evaluating relative tolerance. Here the delta is added in the solve
        # function if the sum of the objective functions is zero.
        # np.spacing(1.0) is equivalent to matlab eps = eps(1.0)
        # return np.spacing(1.0)
        return 0


class proj_positive(proj):
    r"""
    Projection on the positive octant (eval, prox).

    This function is the indicator function :math:`i_S(z)` of the set
    :math:`S = \left\{z \in \mathbb{R}^N \mid z \leq 0 \right\}`
    that is zero if :math:`z` is in the set and infinite otherwise.

    See generic attributes descriptions of the
    :class:`pyunlocbox.functions.proj` base class. Note that the constructor
    takes keyword-only parameters.

    Notes
    -----
    * The evaluation of this function is zero.

    Examples
    --------
    >>> from pyunlocbox import functions
    >>> f = functions.proj_positive()
    >>> x = [-2.5, 1.5]
    >>> f.eval(x)
    0
    >>> f.prox(x, 0)
    array([0. , 1.5])

    """

    def __init__(self, **kwargs):
        # Constructor takes keyword-only parameters to prevent user errors.
        super().__init__(**kwargs)

    def _prox(self, x, T):
        return np.clip(x, 0, np.inf)


class proj_spsd(proj):
    r"""
    Projection on symmetric positive semi-definite matrices (eval, prox).

    This function is the indicator function :math:`i_S(M)` of the set
    :math:`S = \left\{M \in \mathbb{R}^{N \times N}
    \mid M \succeq 0, M=M^T \right\}`
    that is zero if :math:`M` is in the set and infinite otherwise.

    See generic attributes descriptions of the
    :class:`pyunlocbox.functions.proj` base class. Note that the constructor
    takes keyword-only parameters.

    Notes
    -----
    * The evaluation of this function is zero.

    Examples
    --------
    >>> from pyunlocbox import functions
    >>> f = functions.proj_spsd()
    >>> A = np.array([[0, -1] , [-1, 1]])
    >>> A = (A + A.T) / 2  # Symmetrize the matrix.
    >>> np.linalg.eig(A)[0]
    array([-0.61803399,  1.61803399])
    >>> f.eval(A)
    0
    >>> Aproj = f.prox(A, 0)
    >>> np.linalg.eig(Aproj)[0]
    array([0.        , 1.61803399])

    """

    def __init__(self, **kwargs):
        # Constructor takes keyword-only parameters to prevent user errors.
        super().__init__(**kwargs)

    def _prox(self, x, T):
        isreal = np.isreal(x).all()

        # 1. make it symmetric.
        sol = (x + np.conj(x.T)) / 2

        # 2. make it semi-positive.
        D, V = np.linalg.eig(sol)
        D = np.real(D)
        if isreal:
            V = np.real(V)
        D = np.clip(D, 0, np.inf)
        sol = V @ np.diag(D) @ np.conj(V.T)
        return sol


class proj_b2(proj):
    r"""
    Projection on the L2-ball (eval, prox).

    This function is the indicator function :math:`i_S(z)` of the set
    :math:`S= \left\{z \in \mathbb{R}^N \mid \|Az-y\|_2 \leq \epsilon \right\}`
    that is zero if :math:`z` is in the set and infinite otherwise.

    See generic attributes descriptions of the
    :class:`pyunlocbox.functions.proj` base class. Note that the constructor
    takes keyword-only parameters.

    Parameters
    ----------
    epsilon : float, optional
        The radius of the ball. Default is 1.
    method : {'FISTA', 'ISTA'}, optional
        The method used to solve the problem. It can be 'FISTA' or 'ISTA'.
        Default is 'FISTA'.

    Notes
    -----
    * The `tol` parameter is defined as the tolerance for the projection on the
      L2-ball. The algorithm stops if :math:`\frac{\epsilon}{1-tol} \leq
      \|y-A(z)\|_2 \leq \frac{\epsilon}{1+tol}`.
    * The evaluation of this function is zero.
    * The L2-ball proximal operator evaluated at `x` is given by
      :math:`\operatorname{arg\,min}\limits_z \frac{1}{2} \|x-z\|_2^2 + i_S(z)`
      which has an identical solution as
      :math:`\operatorname{arg\,min}\limits_z \|x-z\|_2^2` such that
      :math:`\|A(z)-y\|_2 \leq \epsilon`. It is thus a projection of the vector
      `x` onto an L2-ball of diameter `epsilon`.

    See Also
    --------
    proj_lineq : use instead of ``epsilon=0``

    Examples
    --------
    >>> from pyunlocbox import functions
    >>> f = functions.proj_b2(y=[1, 1])
    >>> x = [3, 3]
    >>> f.eval(x)
    0
    >>> f.prox(x, 0)
    array([1.70710678, 1.70710678])

    """

    def __init__(self, epsilon=1, method="FISTA", **kwargs):
        # Constructor takes keyword-only parameters to prevent user errors.
        super().__init__(**kwargs)
        self.epsilon = epsilon
        self.method = method

    def _prox(self, x, T):

        crit = None  # Stopping criterion.
        niter = 0  # Number of iterations.

        # Tight frame.
        if self.tight:
            tmp1 = self.A(x) - self.y()
            with np.errstate(divide="ignore", invalid="ignore"):
                # Avoid 'division by zero' warning
                scale = self.epsilon / np.sqrt(np.sum(tmp1 * tmp1, axis=0))
            tmp2 = tmp1 * np.minimum(1, scale)  # Scaling.
            sol = x + self.At(tmp2 - tmp1) / self.nu
            crit = "TOL"
            u = np.nan

        # Non tight frame.
        else:

            # Initialization.
            sol = x
            u = np.zeros_like(self.y())
            if self.method == "FISTA":
                v_last = u
                t_last = 1.0
            elif self.method != "ISTA":
                raise ValueError("The method should be either FISTA or ISTA.")

            # Tolerance around the L2-ball.
            epsilon_low = self.epsilon / (1.0 + self.tol)
            epsilon_up = self.epsilon / (1.0 - self.tol)

            # Check if we are already in the L2-ball.
            norm_res = np.linalg.norm(self.y() - self.A(sol), 2)
            if norm_res <= epsilon_up:
                crit = "INBALL"

            # Projection onto the L2-ball
            while not crit:

                niter += 1

                # Residual.
                res = self.A(sol) - self.y()
                norm_res = np.linalg.norm(res, 2)

                if self.verbosity == "HIGH":
                    print(
                        "    proj_b2 iteration {:3d}: epsilon = {:.2e}, "
                        "||y-A(z)||_2 = {:.2e}".format(niter, self.epsilon, norm_res)
                    )

                # Scaling for projection.
                res += u * self.nu
                norm_proj = np.linalg.norm(res, 2)

                ratio = min(1, self.epsilon / norm_proj)
                v = 1.0 / self.nu * (res - res * ratio)

                if self.method == "FISTA":
                    t = (1.0 + np.sqrt(1.0 + 4.0 * t_last**2.0)) / 2.0  # Time step.
                    u = v + (t_last - 1.0) / t * (v - v_last)
                    v_last = v
                    t_last = t
                else:
                    u = v

                # Current estimation.
                sol = x - self.At(u)

                # Stopping criterion.
                if norm_res >= epsilon_low and norm_res <= epsilon_up:
                    crit = "TOL"
                elif niter >= self.maxit:
                    crit = "MAXIT"

            if self.verbosity in ["LOW", "HIGH"]:
                norm_res = np.linalg.norm(self.y() - self.A(sol), 2)
                print(
                    "    proj_b2: epsilon = {:.2e}, ||y-A(z)||_2 = {:.2e}, "
                    "{}, niter = {}".format(self.epsilon, norm_res, crit, niter)
                )

        return sol


class proj_lineq(proj):
    r"""
    Projection on the plane satisfying the linear equality Az = y (eval, prox).

    This function is the indicator function :math:`i_S(z)` of the set
    :math:`S = \left\{z \in \mathbb{R}^N \mid Az = y \right\}`
    that is zero if :math:`z` is in the set and infinite otherwise.

    The proximal operator is
    :math:`\operatorname{arg\,min}_z \| z - x \|_2 \text{ s.t. } Az = y`.

    See generic attributes descriptions of the
    :class:`pyunlocbox.functions.proj` base class. Note that the constructor
    takes keyword-only parameters.

    Notes
    -----
    * A parameter `pinvA`, the pseudo-inverse of `A`, must be provided if the
      parameter `A` is provided as an operator/callable (not a matrix).
    * The evaluation of this function is zero.

    See Also
    --------
    proj_b2 : quadratic case

    Examples
    --------
    >>> from pyunlocbox import functions
    >>> import numpy as np
    >>> x = np.array([0, 0])
    >>> A = np.array([[1, 1]])
    >>> pinvA = np.linalg.pinv(A)
    >>> y = np.array([1])
    >>> f = functions.proj_lineq(A=A, pinvA=pinvA, y=y)
    >>> sol = f.prox(x, 0)
    >>> sol
    array([0.5, 0.5])
    >>> np.abs(A.dot(sol) - y) < 1e-15
    array([ True])

    """

    def __init__(self, A=None, pinvA=None, **kwargs):
        # Constructor takes keyword-only parameters to prevent user errors.
        super().__init__(A=A, **kwargs)

        if pinvA is None:
            if A is None:
<<<<<<< HEAD
                warnings.warn("Are you sure about the parameters? "
                              "The projection will return y.", RuntimeWarning)
=======
                print(
                    "Are you sure about the parameters?"
                    + "The projection will return y."
                )
>>>>>>> 0e0fd3f4
                self.pinvA = lambda x: x
            else:
                if callable(A):
                    raise ValueError("Provide A as a numpy array or provide pinvA.")
                else:
                    # Transform matrix form to operator form.
                    self._pinvA = np.linalg.pinv(A)
                    self.pinvA = lambda x: self._pinvA.dot(x)
        else:
            if callable(pinvA):
                self.pinvA = pinvA
            else:
                self.pinvA = lambda x: pinvA.dot(x)

    def _prox(self, x, T):
        # Applying the projection formula.
        # (for now, only the non scalable version)
        residue = self.A(x) - self.y()
        sol = x - self.pinvA(residue)
        return sol


class structured_sparsity(func):
    r"""
    Structured sparsity (eval, prox).

    The structured sparsity term that is defined in the work of
    Jenatton et al. 2011 `Proximal methods for hierarchical sparse coding
    <https://hal.inria.fr/inria-00516723>`_.

    .. math:: \Omega(x) = \lambda \cdot \sum_{g \in G} w_g \cdot \|x_g\|_2

    See generic attributes descriptions of the
    :class:`pyunlocbox.functions.func` base class.

    Parameters
    ----------
    lambda_ : float, optional
        The scaling factor of the function that corresponds to :math:`\lambda`.
        Must be a non-negative number.
    groups: list of lists of integers
        Each element encodes the indices of the vector belonging to a single
        group. Corresponds to :math:`G`.
    weights : array_like
        Weight associated to each group. Corresponds to :math:`w_g`. Must have
        the same length as :math:`G`.

    Examples
    --------
    >>> from pyunlocbox import functions
    >>> groups = [[0, 1], [3, 2, 4]]
    >>> weights = [2, 1]
    >>> f = functions.structured_sparsity(10, groups, weights)
    >>> x = [2, 2.5, -0.5, 0.3, 0.01]
    >>> f.eval(x)
    69.86305169905782
    >>> f.prox(x, 0.1)
    array([0.7506099 , 0.93826238, 0.        , 0.        , 0.        ])

    """

    def __init__(self, lambda_=1, groups=[[]], weights=[0], **kwargs):
        super().__init__(**kwargs)

        if lambda_ < 0:
            raise ValueError("The scaling factor must be non-negative.")
        self.lambda_ = lambda_

        if not isinstance(groups, list):
            raise TypeError("The groups must be defined as a list of lists.")
        self.groups = groups

        if len(weights) != len(groups):
            raise ValueError("Length of weights must be equal to number of " "groups.")
        self.weights = weights

    def _eval(self, x):
        costs = [w * np.linalg.norm(x[g]) for g, w in zip(self.groups, self.weights)]
        return self.lambda_ * np.sum(costs)

    def _prox(self, x, T):
        gamma = self.lambda_ * T
        v = x.copy()
        for g, w in zip(self.groups, self.weights):
            xn = np.linalg.norm(v[g])
            r = gamma * w
            if xn > r:
                v[g] -= v[g] * r / xn
            else:
                v[g] = 0
        return v<|MERGE_RESOLUTION|>--- conflicted
+++ resolved
@@ -49,12 +49,9 @@
 
 """
 
+import warnings
 from copy import deepcopy
-<<<<<<< HEAD
-import warnings
-=======
 from time import time
->>>>>>> 0e0fd3f4
 
 import numpy as np
 from scipy.optimize import minimize
@@ -564,12 +561,8 @@
 
     def __init__(self, is_hermitian=False, **kwargs):
         # Constructor takes keyword-only parameters to prevent user errors.
-<<<<<<< HEAD
-        super(norm_nuclear, self).__init__(**kwargs)
+        super().__init__(**kwargs)
         self.is_hermitian = is_hermitian
-=======
-        super().__init__(**kwargs)
->>>>>>> 0e0fd3f4
 
     def _eval(self, x):
         # TODO: take care of sparse matrices.
@@ -1122,15 +1115,11 @@
 
         if pinvA is None:
             if A is None:
-<<<<<<< HEAD
-                warnings.warn("Are you sure about the parameters? "
-                              "The projection will return y.", RuntimeWarning)
-=======
-                print(
-                    "Are you sure about the parameters?"
-                    + "The projection will return y."
+                warnings.warn(
+                    "Are you sure about the parameters? "
+                    "The projection will return y.",
+                    RuntimeWarning,
                 )
->>>>>>> 0e0fd3f4
                 self.pinvA = lambda x: x
             else:
                 if callable(A):
