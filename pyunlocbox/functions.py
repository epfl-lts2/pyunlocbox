# -*- coding: utf-8 -*-

r"""
This module implements function objects which are then passed to solvers.  The
:class:`func` base class defines the interface whereas specialised classes who
inherit from it implement the methods. These classes include :

* :class:`dummy`: A dummy function object which returns 0 for the
  :meth:`_eval`, :meth:`_prox` and :meth:`_grad` methods.

* :class:`norm`: Norm operators base class.

  * :class:`norm_l1`: L1-norm who implements the :meth:`_eval` and
    :meth:`_prox` methods.
  * :class:`norm_l2`: L2-norm who implements the :meth:`_eval`, :meth:`_prox`
    and :meth:`_grad` methods.

* :class:`proj`: Projection operators base class.

  * :class:`proj_b2`: Projection on the L2-ball who implements the
    :meth:`_eval` and :meth:`_prox` methods.

"""

import numpy as np


def _soft_threshold(z, T, handle_complex=True):
    r"""
    Return the soft thresholded signal.

    Parameters
    ----------
    z : array_like
        Input signal (real or complex).
    T : float or array_like
        Threshold on the absolute value of `z`. There could be either a single
        threshold for the entire signal `z` or one threshold per dimension.
        Useful when you use weighted norms.
    handle_complex : bool
        Indicate that we should handle the thresholding of complex numbers,
        which may be slower. Default is True.

    Returns
    -------
    sz : ndarray
        Soft thresholded signal.

    Examples
    --------
    >>> import pyunlocbox
    >>> pyunlocbox.functions._soft_threshold([-2, -1, 0, 1, 2], 1)
    array([-1., -0.,  0.,  0.,  1.])

    """

    sz = np.maximum(np.abs(z)-T, 0)

    if not handle_complex:
        # This soft thresholding method only supports real signal.
        sz = np.sign(z) * sz

    else:
        # This soft thresholding method supports complex complex signal.
        # Transform to float to avoid integer division.
        # In our case 0 divided by 0 should be 0, not NaN, and is not an error.
        # It corresponds to 0 thresholded by 0, which is 0.
        old_err_state = np.seterr(invalid='ignore')
        sz = np.nan_to_num(np.float64(sz) / (sz+T) * z)
        np.seterr(**old_err_state)

    return sz


class func(object):
    r"""
    This class defines the function object interface.

    It is intended to be a base class for standard functions which will
    implement the required methods. It can also be instantiated by user code
    and dynamically modified for rapid testing.  The instanced objects are
    meant to be passed to the :func:`pyunlocbox.solvers.solve` solving
    function.

    Parameters
    ----------
    y : array_like, optional
        Measurements. Default is 0.
    A : function or ndarray, optional
        The forward operator. Default is the identity, :math:`A(x)=x`. If `A`
        is an ``ndarray``, it will be converted to the operator form.
    At : function or ndarray, optional
        The adjoint operator. If `At` is an ``ndarray``, it will be converted
        to the operator form. If `A` is an ``ndarray``, default is the
        transpose of `A`.  If `A` is a function, default is `A`,
        :math:`At(x)=A(x)`.
    tight : bool, optional
        ``True`` if `A` is a tight frame, ``False`` otherwise. Default is
        ``True``.
    nu : float, optional
        Bound on the norm of the operator `A`, i.e. :math:`\|A(x)\|^2 \leq \nu
        \|x\|^2`. Default is 1.
    tol : float, optional
        The tolerance stopping criterion. The exact definition depends on the
        function object, please see the documentation of the considered
        function. Default is 1e-3.
    maxit : int, optional
        The maximum number of iterations. Default is 200.

    Examples
    --------

    Let's define a parabola as an example of the manual implementation of a
    function object :

    >>> import pyunlocbox
    >>> f = pyunlocbox.functions.func()
    >>> f._eval = lambda x: x**2
    >>> f._grad = lambda x: 2*x
    >>> x = [1, 2, 3, 4]
    >>> f.eval(x)
    array([ 1,  4,  9, 16])
    >>> f.grad(x)
    array([2, 4, 6, 8])
    >>> f.cap(x)
    ['EVAL', 'GRAD']

    """

    def __init__(self, y=0, A=None, At=None, tight=True, nu=1, tol=1e-3,
                 maxit=200):

        self.y = np.array(y)

        if A is None:
            self.A = lambda x: x
        else:
            if type(A) is np.ndarray:
                # Transform matrix form to operator form.
                self.A = lambda x: np.dot(A, x)
            else:
                self.A = A

        if At is None:
            if type(A) is np.ndarray:
                self.At = lambda x: np.dot(np.transpose(A), x)
            else:
                self.At = self.A
        else:
            if type(At) is np.ndarray:
                # Transform matrix form to operator form.
                self.At = lambda x: np.dot(At, x)
            else:
                self.At = At

        self.tight = tight
        self.nu = nu
        self.tol = tol
        self.maxit = maxit

        # Should be initialized if called alone, updated by solve().
        self.verbosity = 'NONE'

    def eval(self, x):
        r"""
        Function evaluation.

        Parameters
        ----------
        x : array_like
            The evaluation point.

        Returns
        -------
        z : float
            The objective function evaluated at `x`.

        Notes
        -----
        This method is required by the :func:`pyunlocbox.solvers.solve` solving
        function to evaluate the objective function.
        """
        sol = self._eval(np.array(x))
        if self.verbosity in ['LOW', 'HIGH']:
            print('    %s evaluation : %e' % (self.__class__.__name__, sol))
        return sol

    def _eval(self, x):
        raise NotImplementedError("Class user should define this method.")

    def prox(self, x, T):
        r"""
        Function proximal operator.

        Parameters
        ----------
        x : array_like
            The evaluation point.
        T : float
            The regularization parameter

        Returns
        -------
        z : ndarray
            The proximal operator evaluated at `x`.

        Notes
        -----
        This method is required by some solvers.

        The proximal operator is defined by
        :math:`\operatorname{prox}_{f,\gamma}(x) = \operatorname{arg\,min}
        \limits_z \frac{1}{2} \|x-z\|_2^2 + \gamma f(z)`
        """
        return self._prox(np.array(x), T)

    def _prox(self, x, T):
        raise NotImplementedError("Class user should define this method.")

<<<<<<< HEAD
    def grad(self, x, dim):
        r"""
        TODO doc
        """
        return self._grad(x, dim)

    def _grad(self, x, dim):
        if len(x.shape) == 2:
            return self._grad1d(x, dim)
        elif len(x.shape) == 3:
            return self._grad2d(x, dim)
        elif len(x.shape) == 4:
            return self._grad3d(x, dim)
        elif len(x.shape) == 5:
            return self._grad4d(x, dim)

    def grad1d(self, x):
        r"""
        Function gradient in 1 dimensions.
=======
    def grad(self, x, dim, *args):
        r"""
        Function gradient in all dimensions.
>>>>>>> 3c4ff997

        Parameters
        ----------
        x : array_like
            The evaluation point.

        dim : int
            The dimension of gradient that you want to aply on x.

        wx, wy, wz, wt: array_like (optional)
            The weight(s) along the axis
            ! the number of weights must match with the dimension
            of the gradient !
            (exemple dim = 2 --> wx, wy )

        Returns
        -------
        dx : array of ndarray
            The objective function gradient evaluated at `x`.

        Notes
        -----
        This method is required by some solvers.
        """
<<<<<<< HEAD
        return self._grad1d(np.array(x))
=======
        return self._grad(x, dim, *args)

    def _grad(self, x, dim, *args):
        if len(x.shape) == 2:
            return self._grad1d(x, dim, *args)
        elif len(x.shape) == 3:
            return self._grad2d(x, dim, *args)
        elif len(x.shape) == 4:
            return self._grad3d(x, dim, *args)
        elif len(x.shape) == 5:
            return self._grad4d(x, dim, *args)

    def grad1d(self, x, dim, *args):
        r"""
        Function gradient in 1 dimensions.

        Parameters
        ----------
        x : array_like
            The evaluation point.

        dim : int
            The dimension of gradient that you want to aply on x. (1 or 2)

        wx, wy : array_like
            The weight(s) along the axis (optional)
            ! the number of weights must match with the dimension
            of the gradient !

        Returns
        -------
        dx : array of ndarray
            The objective function gradient evaluated at `x`.

        Notes
        -----
        This methode should not be use directly.
        To avoid some bug with dim and problem with shape,
        please use the methode grad(x, dim, weights)!.
        """
        return self._grad1d(np.array(x), dim, *args)

    def _grad1d(self, x, dim, *args):
        if len(args) > 0 and len(args) < dim:
            print("Missing some wights along axis; \
                  Can not caculate the grad with the weights")
            dimtest = False
        if len(args) == dim:
            print("Caculating the grad with the Weights")
            dimtest = True
        if len(args) > 0 and len(args) > dim:
            print("More wights than axis; Can not caculate \
                  the grad with the weights")
            dimtest = False

        if dim >= 1:
            dx = np.concatenate((x[1:, :] - x[:-1, :],
                                 np.zeros((1, np.shape(x)[1]))), axis=0)

            if len(args) >= 1 and dimtest:
                dx *= args[0]
            # TODO find better way to handle more dimensions
            dy = None

        if dim >= 2:
            dy = np.concatenate((x[:, 1:] - x[:, :-1],
                                 np.zeros((np.shape(x)[0], 1))), axis=1)
            if len(args) >= 2 and dimtest:
                dy *= args[1]
>>>>>>> 3c4ff997

    def _grad1d(self, x, dim):
        if dim >= 1:
            dx = np.concatenate((x[1:, :] - x[:-1, :],
                                 np.zeros((1, np.shape(x)[1]))), axis=0)
            # TODO find better way to handle more dimensions
            dy = None
        if dim >= 2:
            dy = np.concatenate((x[:, 1:] - x[:, :-1],
                                 np.zeros((np.shape(x)[0], 1))), axis=1)
        return dx, dy

<<<<<<< HEAD
    def grad2d(self, x):
=======
    def grad2d(self, x, dim, *args):
>>>>>>> 3c4ff997
        r"""
        Function gradient in 2 dimensions.

        Parameters
        ----------
        x : array_like
            The evaluation point.

        dim : int
            The dimension of gradient that you want to aply on x. (1, 2 or 3)
            ! the number of weights must match with the dimension
            of the gradient !

        wx, wy, wz : array_like
            The weight(s) along the axis (optional)

        Returns
        -------
        dx, dy : array of ndarray
            The objective function gradient evaluated at `x`.

        Notes
        -----
        This methode should not be use directly. To avoid some bug with dim and
        problem with shape, please use the methode grad(x, dim, weights)!.
        """
<<<<<<< HEAD
        return self._grad2d(np.array(x))

    def _grad2d(self, x, dim):
=======
        return self._grad2d(np.array(x), dim, *args)

    def _grad2d(self, x, dim, *args):
        if len(args) > 0 and len(args) < dim:
            print("Missing some weights along axis; Can not caculate \
                  the grad with the weights")
            dimtest = False
        if len(args) == dim:
            print("Calculating the grad with the Weights")
            dimtest = True
        if len(args) > 0 and len(args) > dim:
            print("More weights than axis; Can not caculate \
                  the grad with the weights")
            dimtest = False

>>>>>>> 3c4ff997
        if dim >= 1:
            dx = np.concatenate((x[1:, :, :] - x[:-1, :, :],
                                 np.zeros((1, np.shape(x)[1], np.shape(x)[2]))),
                                axis=0)
            dy = None
            dz = None
<<<<<<< HEAD
=======
            if len(args) >= 1 and dimtest:
                dx *= args[0]
>>>>>>> 3c4ff997

        if dim >= 2:
            dy = np.concatenate((x[:, 1:, :] - x[:, :-1, :],
                                 np.zeros((np.shape(x)[0], 1, np.shape(x)[2]))),
                                axis=1)
<<<<<<< HEAD
=======
            if len(args) >= 2 and dimtest:
                dy *= args[1]
>>>>>>> 3c4ff997

        if dim >= 3:
            dz = np.concatenate((x[:, :, 1:] - x[:, :, :-1],
                                 np.zeros((np.shape(x)[0], np.shape(x)[1], 1))),
                                axis=2)
<<<<<<< HEAD
=======
            if len(args) >= 3 and dimtest:
                dz *= args[2]
>>>>>>> 3c4ff997

        return dx, dy, dz

    def grad3d(self, x, dim, *args):
        r"""
        Function gradient in 3 dimensions.

        Parameters
        ----------
        x : array_like
            The evaluation point.

        dim : int
            The dimension of gradient that you want to aply on x. (1,2,3 or 4)
            !The number of weights must match with the dimension of the gradient!

        wx, wy, wz. wt : array_like
            The weight(s) along the axis (optional)

        Returns
        -------
        dx, dy, dz : array of ndarray
            The objective function gradient evaluated at `x`.

        Notes
        -----
        This methode should not be use directly. To avoid some bug with dim
        and problem with shape, please use the methode grad(x, dim, weights)!.
        """
<<<<<<< HEAD
        return self._grad3d(np.array(x))

    def _grad3d(self, x, dim):
=======
        return self._grad3d(np.array(x), dim, *args)

    def _grad3d(self, x, dim, *args):
        if len(args) > 0 and len(args) < dim:
            print("Missing some wights along axis; Can not caculate \
                  the grad with the weights")
            dimtest = False
        if len(args) == dim:
            print("Caculating the grad with the Weights")
            dimtest = True
        if len(args) > 0 and len(args) > dim:
            print("More wights than axis; Can not caculate the grad \
                  with the weights")
            dimtest = False

>>>>>>> 3c4ff997
        if dim >= 1:
            dx = np.concatenate((x[1:, :, :, :] - x[:-1, :, :, :],
                                np.zeros((1, np.shape(x)[1], np.shape(x)[2],
                                          np.shape(x)[3]))), axis=0)
<<<<<<< HEAD

            dy = None
            dz = None
            dt = None

        if dim >= 2:
            dy = np.concatenate((x[:, 1:, :, :] - x[:, :-1, :, :],
                                np.zeros((np.shape(x)[0], 1, np.shape(x)[2],
                                          np.shape(x)[3]))), axis=1)

        if dim >= 3:
            dz = np.concatenate((x[:, :, 1:, :] - x[:, :, :-1, :],
                                np.zeros((np.shape(x)[0], np.shape(x)[1],
                                          1, np.shape(x)[3]))), axis=2)

        if dim >= 4:
            dt = np.concatenate((x[:, :, :, 1:] - x[:, :, :, :-1],
                                np.zeros((np.shape(x)[0], np.shape(x)[1],
                                          np.shape(x)[2], 1))), axis=3)

=======

            dy = None
            dz = None
            dt = None
            if len(args) >= 1 and dimtest:
                dx *= args[0]

        if dim >= 2:
            dy = np.concatenate((x[:, 1:, :, :] - x[:, :-1, :, :],
                                np.zeros((np.shape(x)[0], 1, np.shape(x)[2],
                                          np.shape(x)[3]))), axis=1)
            if len(args) >= 2 and dimtest:
                dy *= args[1]

        if dim >= 3:
            dz = np.concatenate((x[:, :, 1:, :] - x[:, :, :-1, :],
                                np.zeros((np.shape(x)[0], np.shape(x)[1],
                                          1, np.shape(x)[3]))), axis=2)
            if len(args) >= 3 and dimtest:
                dz *= args[2]

        if dim >= 4:
            dt = np.concatenate((x[:, :, :, 1:] - x[:, :, :, :-1],
                                np.zeros((np.shape(x)[0], np.shape(x)[1],
                                          np.shape(x)[2], 1))), axis=3)
            if len(args) >= 4 and dimtest:
                dt *= args[3]

>>>>>>> 3c4ff997
        return dx, dy, dz, dt

    def grad4d(self, x, dim, *args):
        r"""
        Function gradient in 4 dimensions.

        Parameters
        ----------
        x : array_like
            The evaluation point.

        dim : int
            The dimension of gradient that you want to aply on x. (1,2,3,4)
            !the weight's number must match with the dimension of the gradient!

        wx, wy, wz , wt : array_like
            The weight(s) along the axis
            Note: the weigts are optional, but you need to
            to show them all to use them

        Returns
        -------
        dx, dy, dz, dt : array of ndarray
            The objective function gradient evaluated at `x`.

        Notes
        -----
        This methode should not be used directly. To avoid some bugs
        with dim and problems with shape, please use the method
        grad(x, dim, weights)!
        """
<<<<<<< HEAD
        return self._grad4d(np.array(x))

    def _grad4d(self, x, dim):
=======
        return self._grad4d(np.array(x), dim, *args)

    def _grad4d(self, x, dim, *args):
        if len(args) > 0 and len(args) < dim:
            print("Missing some weights along axis; Can not calculate \
                  the grad with the weights")
            dimtest = False
        if len(args) == dim:
            print("Caculating the grad with the Weights")
            dimtest = True
        if len(args) > 0 and len(args) > dim:
            print("More weights than axis; Can not calculate \
                  the grad with the weights")
            dimtest = False

>>>>>>> 3c4ff997
        if dim <= 1:
            dx = np.concatenate((x[1:, :, :, :, :] - x[:-1, :, :, :, :],
                                np.zeros((1, np.shape(x)[1], np.shape(x)[2],
                                          np.shape(x)[3], np.shape(x)[4]))),
                                axis=0)
            dy = None
            dz = None
            dt = None
<<<<<<< HEAD
=======
            if len(args) >= 1 and dimtest:
                dx *= args[0]
>>>>>>> 3c4ff997

        if dim <= 2:
            dy = np.concatenate((x[:, 1:, :, :, :] - x[:, :-1, :, :, :],
                                np.zeros((np.shape(x)[0], 1, np.shape(x)[2],
                                          np.shape(x)[3], np.shape(x)[4]))),
                                axis=1)
<<<<<<< HEAD
        
=======
            if len(args) >= 2 and dimtest:
                dy *= args[1]

>>>>>>> 3c4ff997
        if dim <= 3:
            dz = np.concatenate((x[:, :, 1:, :, :] - x[:, :, :-1, :, :],
                                np.zeros((np.shape(x)[0], np.shape(x)[1],
                                          1, np.shape(x)[3], np.shape(x)[4]))),
                                axis=2)
<<<<<<< HEAD
=======
            if len(args) >= 3 and dimtest:
                dz *= args[2]
>>>>>>> 3c4ff997

        if dim <= 4:
            dt = np.concatenate((x[:, :, :, 1:, :] - x[:, :, :, :-1, :],
                                np.zeros((np.shape(x)[0], np.shape(x)[1],
                                          np.shape(x)[2], 1, np.shape(x)[4]))),
                                axis=3)
<<<<<<< HEAD
=======
            if len(args) >= 4 and dimtest:
                dt *= args[3]
>>>>>>> 3c4ff997

        return dx, dy, dz, dt

    def div1d(self, dx, *args):
        r"""
        Divergence operator in one dimensions.

        Parameters
        ----------
        dx : array_like
            Gradients following their axis.

        wx : array_like
            The weight(s) along the axis (optional)

        Returns
        -------
        x : ndarray
            Divergence image.

        Notes
        -----
        TODO.
        """
        return self._div1d(np.array(dx), *args)

    def _div1d(self, dx, *args):
        if len(args) > 1:
            print("Too much arguments; \
                  Can not calculate the grad with the weights")
        if len(args) == 1:
            print("Caculating the grad with the Weights")
            dx *= np.conjugate(args[0])

        x = np.concatenate((np.expand_dims(dx[0, :], axis=0),
                            dx[1:-1, :] - dx[:-2, :],
                            np.expand_dims(-dx[-1, :], axis=0)),
                           axis=0)
        return x

    def div2d(self, dx, dy, *args):
        r"""
        Divergence operator in two dimensions.

        Parameters
        ----------
        dx, dy : array_like
            Gradients following their axis.

        wx, wy : array_like
            The weight(s) along the axis (optional)

        Returns
        -------
        x : ndarray
            Divergence image.

        Notes
        -----
        TODO
        """
        return self._div(np.array(dx), np.array(dy), *args)

    def _div2d(self, dx, dy, *args):
        if len(args) > 2:
            print("Too much argument; Cannot calculate \
                  the grad with the weights")
        if len(args) == 1:
            print("Missing some weights along axis; \
                  Can not calculate the grad with the weights")
        if len(args) == 2:
            print("Caculating the grad with the Weights")
            dx *= np.conjugate(args[0])
            dy *= np.conjugate(args[1])

        x = np.concatenate((np.expand_dims(dx[1, :, :], axis=0),
                            dx[1:-1, :, :] - dx[:-2, :, :],
                            np.expand_dims(-dx[-1, :, :], axis=0)), axis=0)
        x = x - np.concatenate((np.expand_dims(dy[:, 1, :], axis=1),
                                dy[:, 1:-1, :] - dy[:, 0:-2, :],
                               np.expand_dims(-dy[:, -1, :], axis=1)), axis=1)

        return x

    def div3d(self, dx, dy, dz, *args):
        r"""
        Divergence operator in three dimensions.

        Parameters
        ----------
        dx, dy, dz : array_like
            Gradients following their axis.

        wx, wy, wz : array_like
            The weight(s) along the axis (optional)

        Returns
        -------
        x : ndarray
            Divergence image.

        Notes
        -----
        TODO.
        """
        return self._div3d(np.array(dx), np.array(dy), np.array(dz), *args)

    def _div3d(self, dx, dy, dz, *args):
        if len(args) > 3:
            print("Too much argument; \
                  Can not calculate the grad with the weights")
        if len(args) < 3 and len(args) > 0:
            print("Missing some wights along axis; \
                  Cannot calculate the grad with the weights")
        if len(args) == 3:
            print("Caculating the grad with the Weights")
            dx *= np.conjugate(args[0])
            dy *= np.conjugate(args[1])
            dz *= np.conjugate(args[2])

        x = np.concatenate(((np.expand_dims(dx[1, :, :, :], axis=0)),
                           dx[1:-1, :, :, :] - dx[:-2, :, :, :],
                           np.expand_dims(-dx[-1, :, :, :], axis=0)),
                           axis=0)

        x = x + np.concatenate(((np.expand_dims(dy[:, 1, :, :], axis=1)),
                               dy[:, 1:-1, :, :] - dy[:, :-2, :, :],
                               np.expand_dims(-dy[:, -1, :, :], axis=1)),
                               axis=1)

        x = x + np.concatenate(((np.expand_dims(dz[:, :, 1, :], axis=2)),
                               dz[:, :, 1:-1, :] - dz[:, :, :-2, :],
                               np.expand_dims(-dz[:, :, -1, :], axis=2)),
                               axis=2)
        return x

    def div4d(self, dx, dy, dz, dt, *args):
        r"""
        Divergence operator in four dimensions.

        Parameters
        ----------
        dx, dy, dz, dt : array_like
            Gradients following their axis.

        wx, wy, wz , wt : array_like
            The weight(s) along the axis (optional)

        Returns
        -------
        x : ndarray
            Divergence image.

        Notes
        -----
        TODO.
        TODO.
        """
        return self._div4d(np.array(dx), np.array(dy), np.array(dz),
                           np.array(dt), *args)

    def _div4d(self, dx, dy, dz, dt, *args):
        if len(args) > 4:
            print("Too much argument; \
                  Can not calculate the grad with the weights")
        if len(args) < 4 and len(args) > 0:
            print("Missing some weights along axis; \
                  Can not calculate the grad with the weights")
        if len(args) == 4:
            print("Caculating the grad with the Weights")
            dx *= np.conjugate(args[0])
            dy *= np.conjugate(args[1])
            dz *= np.conjugate(args[2])
            dt *= np.conjugate(args[3])

        x = np.concatenate(((np.expand_dims(dx[1, :, :, :, :], axis=0)),
                           dx[1:-1, :, :, :, :] - dx[:-2, :, :, :, :],
                           np.expand_dims(-dx[-1, :, :, :, :], axis=0)),
                           axis=0)

        x = x + np.concatenate(((np.expand_dims(dy[:, 1, :, :, :], axis=1)),
                               dy[:, 1:-1, :, :, :] - dy[:, :-2, :, :, :],
                               np.expand_dims(-dy[:, -1, :, :, :], axis=1)),
                               axis=1)

        x = x + np.concatenate(((np.expand_dims(dz[:, :, 1, :, :], axis=2)),
                               dz[:, :, 1:-1, :, :] - dz[:, :, :-2, :, :],
                               np.expand_dims(-dz[:, :, -1, :, :], axis=2)),
                               axis=2)

        x = x + np.concatenate(((np.expand_dims(dt[:, :, :, 1, :], axis=3)),
                               dt[:, :, :, 1:-1, :] - dt[:, :, :, :-2, :],
                               np.expand_dims(-dt[:, :, :, -1, :], axis=3)),
                               axis=3)

        return x

    def norm_tv(self, x):
        r"""
        TODO doc
        """
        return self._norm_tv(x)

    def _norm_tv(self, x):

<<<<<<< HEAD
        dx, dy = self.grad(x,2)
=======
        dx, dy = self.grad(x)
>>>>>>> 3c4ff997
        # TODO do not use temp var
        temp = np.sqrt(np.power(abs(dx), 2) + np.power(abs(dy), 2))
        y = np.sum(np.sum(temp, 0), 0)
        return y

    def norm_tv1d(self, x):
        r"""
        """
        return self._norm_tv1d(x)

<<<<<<< HEAD
    def _norm_tv1d(self,x):
        dx = self.grad(x, 1)
=======
    def _norm_tv1d(self, x):
        dx = self.grad1d(x)
>>>>>>> 3c4ff997
        y = np.sum(dx, 0)
        return y

    def norm_tv3d(self, x):
        r"""
        """
        return self._norm_tv3d(x)

    def _norm_tv3d(self, x):
<<<<<<< HEAD
        dx, dy, dz = self.grad(x, 3)
=======
        dx, dy, dz = self.grad3d(x)
>>>>>>> 3c4ff997
        # TODO remove temp var
        temp = np.sqrt(np.power(abs(dx), 2) +
                       np.power(abs(dy), 2) +
                       np.power(abs(dz), 2))

        y = np.sum(np.sum(np.sum(temp, 0), 0), 0)
        return y

    def norm_tv4d(self, x):
        r"""
        """
<<<<<<< HEAD
        return self._norm_tv4d(x)

    def _norm_tv4d(self, x):
        dx, dy, dz, dt = self.grad(x, 4)
=======
        return self._grad4d(x)

    def _norm_tv4d(self, x):
        dx, dy, dz, dt = self.grad4d(x)
>>>>>>> 3c4ff997
        # TODO remove temp var
        temp = np.sqrt(np.power(abs(dx), 2) +
                       np.power(abs(dy), 2) +
                       np.power(abs(dz), 2) +
                       np.power(abs(dt), 2))

        y = np.sum(np.sum(np.sum(np.sum(temp, 0), 0), 0), 0)
        return y

    def cap(self, x):
        r"""
        Test the capabilities of the function object.

        Parameters
        ----------
        x : array_like
            The evaluation point. Not really needed, but this function calls
            the methods of the object to test if they can properly execute
            without raising an exception. Therefore it needs some evaluation
            point with a consistent size.

        Returns
        -------
        cap : list of string
            A list of capabilities ('EVAL', 'GRAD', 'PROX').
        """
        tmp = self.verbosity
        self.verbosity = 'NONE'
        cap = ['EVAL', 'GRAD', 'PROX']
        try:
            self.eval(x)
        except NotImplementedError:
            cap.remove('EVAL')
        try:
            self.grad(x)
        except NotImplementedError:
            cap.remove('GRAD')
        try:
            self.prox(x, 1)
        except NotImplementedError:
            cap.remove('PROX')
        self.verbosity = tmp
        return cap


class dummy(func):
    r"""
    Dummy function object.

    This can be used as a second function object when there is only one
    function to minimize. It always evaluates as 0.

    Examples
    --------
    >>> import pyunlocbox
    >>> f = pyunlocbox.functions.dummy()
    >>> x = [1, 2, 3, 4]
    >>> f.eval(x)
    0
    >>> f.prox(x, 1)
    array([1, 2, 3, 4])
    >>> f.grad(x)
    array([ 0.,  0.,  0.,  0.])

    """

    def __init__(self, **kwargs):
        # Constructor takes keyword-only parameters to prevent user errors.
        super(dummy, self).__init__(**kwargs)

    def _eval(self, x):
        return 0

    def _prox(self, x, T):
        return x

    def _grad(self, x):
        return np.zeros(np.shape(x))


class norm(func):
    r"""
    Base class which defines the attributes of the `norm` objects.

    See generic attributes descriptions of the
    :class:`pyunlocbox.functions.func` base class.

    Parameters
    ----------
    lambda_ : float, optional
        Regularization parameter :math:`\lambda`. Default is 1.
    w : array_like, optional
        Weights for a weighted norm. Default is 1.
    """

    def __init__(self, lambda_=1, w=1, **kwargs):
        super(norm, self).__init__(**kwargs)
        self.lambda_ = lambda_
        self.w = np.array(w)


class norm_l1(norm):
    r"""
    L1-norm function object.

    See generic attributes descriptions of the
    :class:`pyunlocbox.functions.norm` base class. Note that the constructor
    takes keyword-only parameters.

    Notes
    -----
    * The L1-norm of the vector `x` is given by
      :math:`\lambda \|w \cdot (A(x)-y)\|_1`.
    * The L1-norm proximal operator evaluated at `x` is given by
      :math:`\operatorname{arg\,min}\limits_z \frac{1}{2} \|x-z\|_2^2 + \gamma
      \|w \cdot (A(z)-y)\|_1` where :math:`\gamma = \lambda \cdot T`. This is
      simply a soft thresholding.

    Examples
    --------
    >>> import pyunlocbox
    >>> f = pyunlocbox.functions.norm_l1()
    >>> f.eval([1, 2, 3, 4])
    10
    >>> f.prox([1, 2, 3, 4], 1)
    array([ 0.,  1.,  2.,  3.])

    """

    def __init__(self, **kwargs):
        # Constructor takes keyword-only parameters to prevent user errors.
        super(norm_l1, self).__init__(**kwargs)

    def _eval(self, x):
        sol = self.A(np.array(x)) - self.y
        sol = self.lambda_ * np.sum(np.abs(self.w * sol))
        return sol

    def _prox(self, x, T):
        # Gamma is T in the matlab UNLocBox implementation.
        gamma = self.lambda_ * T
        if self.tight:
            sol = self.A(x) - self.y
            sol = _soft_threshold(sol, gamma*self.nu*self.w) - sol
            sol = x + self.At(sol) / self.nu
        else:
            raise NotImplementedError('Not implemented for non tight frame.')
        return sol


class norm_l2(norm):
    r"""
    L2-norm function object.

    See generic attributes descriptions of the
    :class:`pyunlocbox.functions.norm` base class. Note that the constructor
    takes keyword-only parameters.

    Notes
    -----
    * The squared L2-norm of the vector `x` is given by
      :math:`\lambda \|w \cdot (A(x)-y)\|_2^2`.
    * The squared L2-norm proximal operator evaluated at `x` is given by
      :math:`\operatorname{arg\,min}\limits_z \frac{1}{2} \|x-z\|_2^2 + \gamma
      \|w \cdot (A(z)-y)\|_2^2` where :math:`\gamma = \lambda \cdot T`.
    * The squared L2-norm gradient evaluated at `x` is given by
      :math:`2 \lambda \cdot At(w \cdot (A(x)-y))`.

    Examples
    --------
    >>> import pyunlocbox
    >>> f = pyunlocbox.functions.norm_l2()
    >>> x = [1, 2, 3, 4]
    >>> f.eval(x)
    30
    >>> f.prox(x, 1)
    array([ 0.33333333,  0.66666667,  1.        ,  1.33333333])
    >>> f.grad(x)
    array([2, 4, 6, 8])

    """

    def __init__(self, **kwargs):
        # Constructor takes keyword-only parameters to prevent user errors.
        super(norm_l2, self).__init__(**kwargs)

    def _eval(self, x):
        sol = self.A(np.array(x)) - self.y
        sol = self.lambda_ * np.sum((self.w * sol)**2)
        return sol

    def _prox(self, x, T):
        # Gamma is T in the matlab UNLocBox implementation.
        gamma = self.lambda_ * T
        if self.tight:
            sol = np.array(x) + 2. * gamma * self.At(self.y * self.w**2)
            sol /= 1. + 2. * gamma * self.nu * self.w**2
        else:
            raise NotImplementedError('Not implemented for non tight frame.')
        return sol

    def _grad(self, x):
        sol = self.A(np.array(x)) - self.y
        return 2 * self.lambda_ * self.w * self.At(sol)


class proj(func):
    r"""
    Base class which defines the attributes of the `proj` objects.

    See generic attributes descriptions of the
    :class:`pyunlocbox.functions.func` base class.

    Parameters
    ----------
    epsilon : float, optional
        The radius of the ball. Default is 1e-3.
    method : {'FISTA', 'ISTA'}, optional
        The method used to solve the problem. It can be 'FISTA' or 'ISTA'.
        Default is 'FISTA'.
    """

    def __init__(self, epsilon=1e-3, method='FISTA', **kwargs):
        super(proj, self).__init__(**kwargs)
        self.epsilon = epsilon
        self.method = method


class norm_tv(norm):
    r"""
    TODO implement norm as a class
    """

    def __init__(self, **kwargs):
        super(norm_tv, self).__init__(**kwargs)


class proj_b2(proj):
    r"""
    L2-ball function object.

    This function is the indicator function :math:`i_S(z)` of the set S which
    is zero if `z` is in the set and infinite otherwise. The set S is defined
    by :math:`\left\{z \in \mathbb{R}^N \mid \|A(z)-y\|_2 \leq \epsilon
    \right\}`.

    See generic attributes descriptions of the
    :class:`pyunlocbox.functions.proj` base class. Note that the constructor
    takes keyword-only parameters.

    Notes
    -----
    * The `tol` parameter is defined as the tolerance for the projection on the
      L2-ball. The algorithm stops if :math:`\frac{\epsilon}{1-tol} \leq
      \|y-A(z)\|_2 \leq \frac{\epsilon}{1+tol}`.
    * The evaluation of this function is zero.
    * The L2-ball proximal operator evaluated at `x` is given by
      :math:`\operatorname{arg\,min}\limits_z \frac{1}{2} \|x-z\|_2^2 + i_S(z)`
      which has an identical solution as
      :math:`\operatorname{arg\,min}\limits_z \|x-z\|_2^2` such that
      :math:`\|A(z)-y\|_2 \leq \epsilon`. It is thus a projection of the vector
      `x` onto an L2-ball of diameter `epsilon`.

    Examples
    --------
    >>> import pyunlocbox
    >>> f = pyunlocbox.functions.proj_b2(y=[1, 2])
    >>> x = [3, 3]
    >>> f.eval(x)
    0
    >>> f.prox(x, 1)
    array([ 1.00089443,  2.00044721])

    """

    def __init__(self, **kwargs):
        # Constructor takes keyword-only parameters to prevent user errors.
        super(proj_b2, self).__init__(**kwargs)

    def _eval(self, x):
        # Matlab version returns a small delta to avoid division by 0 when
        # evaluating relative tolerance. Here the delta is added in the solve
        # function if the sum of the objective functions is zero.
        # np.spacing(1.0) is equivalent to matlab eps = eps(1.0)
        # return np.spacing(1.0)
        return 0

    def _prox(self, x, T):

        crit = None  # Stopping criterion.
        niter = 0    # Number of iterations.

        # Tight frame.
        if self.tight:
            tmp1 = self.A(x) - self.y
            tmp2 = tmp1 * min(1, self.epsilon/np.linalg.norm(tmp1))  # Scaling.
            sol = x + self.At(tmp2 - tmp1) / self.nu
            crit = 'TOL'
            u = np.nan

        # Non tight frame.
        else:

            # Initialization.
            sol = x
            u = np.zeros(np.size(self.y))
            if self.method is 'FISTA':
                v_last = u
                t_last = 1.
            elif self.method is not 'ISTA':
                raise ValueError('The method should be either FISTA or ISTA.')

            # Tolerance around the L2-ball.
            epsilon_low = self.epsilon / (1. + self.tol)
            epsilon_up = self.epsilon / (1. - self.tol)

            # Check if we are already in the L2-ball.
            norm_res = np.linalg.norm(self.y - self.A(sol), 2)
            if norm_res <= epsilon_up:
                crit = 'INBALL'

            # Projection onto the L2-ball
            while not crit:

                niter += 1

                # Residual.
                res = self.A(sol) - self.y
                norm_res = np.linalg.norm(res, 2)

                if self.verbosity is 'HIGH':
                    print('    proj_b2 iteration %3d : epsilon = %.2e, '
                          '||y-A(z)||_2 = %.2e'
                          % (niter, self.epsilon, norm_res))

                # Scaling for projection.
                res += u * self.nu
                norm_proj = np.linalg.norm(res, 2)

                ratio = min(1, self.epsilon/norm_proj)
                v = 1. / self.nu * (res - res*ratio)

                if self.method is 'FISTA':
                    t = (1. + np.sqrt(1.+4.*t_last**2.)) / 2.  # Time step.
                    u = v + (t_last-1.) / t * (v-v_last)
                    v_last = v
                    t_last = t
                else:
                    u = v

                # Current estimation.
                sol = x - self.At(u)

                # Stopping criterion.
                if norm_res >= epsilon_low and norm_res <= epsilon_up:
                    crit = 'TOL'
                elif niter >= self.maxit:
                    crit = 'MAXIT'

            if self.verbosity in ['LOW', 'HIGH']:
                norm_res = np.linalg.norm(self.y - self.A(sol), 2)
                print('    proj_b2 : epsilon = %.2e, ||y-A(z)||_2 = %.2e, '
                      '%s, niter = %d' % (self.epsilon, norm_res, crit, niter))

        return sol<|MERGE_RESOLUTION|>--- conflicted
+++ resolved
@@ -217,31 +217,9 @@
     def _prox(self, x, T):
         raise NotImplementedError("Class user should define this method.")
 
-<<<<<<< HEAD
-    def grad(self, x, dim):
-        r"""
-        TODO doc
-        """
-        return self._grad(x, dim)
-
-    def _grad(self, x, dim):
-        if len(x.shape) == 2:
-            return self._grad1d(x, dim)
-        elif len(x.shape) == 3:
-            return self._grad2d(x, dim)
-        elif len(x.shape) == 4:
-            return self._grad3d(x, dim)
-        elif len(x.shape) == 5:
-            return self._grad4d(x, dim)
-
-    def grad1d(self, x):
-        r"""
-        Function gradient in 1 dimensions.
-=======
     def grad(self, x, dim, *args):
         r"""
         Function gradient in all dimensions.
->>>>>>> 3c4ff997
 
         Parameters
         ----------
@@ -266,9 +244,6 @@
         -----
         This method is required by some solvers.
         """
-<<<<<<< HEAD
-        return self._grad1d(np.array(x))
-=======
         return self._grad(x, dim, *args)
 
     def _grad(self, x, dim, *args):
@@ -338,24 +313,8 @@
                                  np.zeros((np.shape(x)[0], 1))), axis=1)
             if len(args) >= 2 and dimtest:
                 dy *= args[1]
->>>>>>> 3c4ff997
-
-    def _grad1d(self, x, dim):
-        if dim >= 1:
-            dx = np.concatenate((x[1:, :] - x[:-1, :],
-                                 np.zeros((1, np.shape(x)[1]))), axis=0)
-            # TODO find better way to handle more dimensions
-            dy = None
-        if dim >= 2:
-            dy = np.concatenate((x[:, 1:] - x[:, :-1],
-                                 np.zeros((np.shape(x)[0], 1))), axis=1)
-        return dx, dy
-
-<<<<<<< HEAD
-    def grad2d(self, x):
-=======
+
     def grad2d(self, x, dim, *args):
->>>>>>> 3c4ff997
         r"""
         Function gradient in 2 dimensions.
 
@@ -382,11 +341,6 @@
         This methode should not be use directly. To avoid some bug with dim and
         problem with shape, please use the methode grad(x, dim, weights)!.
         """
-<<<<<<< HEAD
-        return self._grad2d(np.array(x))
-
-    def _grad2d(self, x, dim):
-=======
         return self._grad2d(np.array(x), dim, *args)
 
     def _grad2d(self, x, dim, *args):
@@ -398,42 +352,32 @@
             print("Calculating the grad with the Weights")
             dimtest = True
         if len(args) > 0 and len(args) > dim:
-            print("More weights than axis; Can not caculate \
+            print("More weights than axis; Can not calculate \
                   the grad with the weights")
             dimtest = False
 
->>>>>>> 3c4ff997
         if dim >= 1:
             dx = np.concatenate((x[1:, :, :] - x[:-1, :, :],
                                  np.zeros((1, np.shape(x)[1], np.shape(x)[2]))),
                                 axis=0)
             dy = None
             dz = None
-<<<<<<< HEAD
-=======
             if len(args) >= 1 and dimtest:
                 dx *= args[0]
->>>>>>> 3c4ff997
 
         if dim >= 2:
             dy = np.concatenate((x[:, 1:, :] - x[:, :-1, :],
                                  np.zeros((np.shape(x)[0], 1, np.shape(x)[2]))),
                                 axis=1)
-<<<<<<< HEAD
-=======
             if len(args) >= 2 and dimtest:
                 dy *= args[1]
->>>>>>> 3c4ff997
 
         if dim >= 3:
             dz = np.concatenate((x[:, :, 1:] - x[:, :, :-1],
                                  np.zeros((np.shape(x)[0], np.shape(x)[1], 1))),
                                 axis=2)
-<<<<<<< HEAD
-=======
             if len(args) >= 3 and dimtest:
                 dz *= args[2]
->>>>>>> 3c4ff997
 
         return dx, dy, dz
 
@@ -448,7 +392,7 @@
 
         dim : int
             The dimension of gradient that you want to aply on x. (1,2,3 or 4)
-            !The number of weights must match with the dimension of the gradient!
+            !The weight's number must match with the dimension of the gradient!
 
         wx, wy, wz. wt : array_like
             The weight(s) along the axis (optional)
@@ -463,11 +407,6 @@
         This methode should not be use directly. To avoid some bug with dim
         and problem with shape, please use the methode grad(x, dim, weights)!.
         """
-<<<<<<< HEAD
-        return self._grad3d(np.array(x))
-
-    def _grad3d(self, x, dim):
-=======
         return self._grad3d(np.array(x), dim, *args)
 
     def _grad3d(self, x, dim, *args):
@@ -483,34 +422,10 @@
                   with the weights")
             dimtest = False
 
->>>>>>> 3c4ff997
         if dim >= 1:
             dx = np.concatenate((x[1:, :, :, :] - x[:-1, :, :, :],
                                 np.zeros((1, np.shape(x)[1], np.shape(x)[2],
                                           np.shape(x)[3]))), axis=0)
-<<<<<<< HEAD
-
-            dy = None
-            dz = None
-            dt = None
-
-        if dim >= 2:
-            dy = np.concatenate((x[:, 1:, :, :] - x[:, :-1, :, :],
-                                np.zeros((np.shape(x)[0], 1, np.shape(x)[2],
-                                          np.shape(x)[3]))), axis=1)
-
-        if dim >= 3:
-            dz = np.concatenate((x[:, :, 1:, :] - x[:, :, :-1, :],
-                                np.zeros((np.shape(x)[0], np.shape(x)[1],
-                                          1, np.shape(x)[3]))), axis=2)
-
-        if dim >= 4:
-            dt = np.concatenate((x[:, :, :, 1:] - x[:, :, :, :-1],
-                                np.zeros((np.shape(x)[0], np.shape(x)[1],
-                                          np.shape(x)[2], 1))), axis=3)
-
-=======
-
             dy = None
             dz = None
             dt = None
@@ -538,7 +453,6 @@
             if len(args) >= 4 and dimtest:
                 dt *= args[3]
 
->>>>>>> 3c4ff997
         return dx, dy, dz, dt
 
     def grad4d(self, x, dim, *args):
@@ -570,11 +484,6 @@
         with dim and problems with shape, please use the method
         grad(x, dim, weights)!
         """
-<<<<<<< HEAD
-        return self._grad4d(np.array(x))
-
-    def _grad4d(self, x, dim):
-=======
         return self._grad4d(np.array(x), dim, *args)
 
     def _grad4d(self, x, dim, *args):
@@ -590,7 +499,6 @@
                   the grad with the weights")
             dimtest = False
 
->>>>>>> 3c4ff997
         if dim <= 1:
             dx = np.concatenate((x[1:, :, :, :, :] - x[:-1, :, :, :, :],
                                 np.zeros((1, np.shape(x)[1], np.shape(x)[2],
@@ -599,45 +507,32 @@
             dy = None
             dz = None
             dt = None
-<<<<<<< HEAD
-=======
             if len(args) >= 1 and dimtest:
                 dx *= args[0]
->>>>>>> 3c4ff997
 
         if dim <= 2:
             dy = np.concatenate((x[:, 1:, :, :, :] - x[:, :-1, :, :, :],
                                 np.zeros((np.shape(x)[0], 1, np.shape(x)[2],
                                           np.shape(x)[3], np.shape(x)[4]))),
                                 axis=1)
-<<<<<<< HEAD
-        
-=======
             if len(args) >= 2 and dimtest:
                 dy *= args[1]
 
->>>>>>> 3c4ff997
         if dim <= 3:
             dz = np.concatenate((x[:, :, 1:, :, :] - x[:, :, :-1, :, :],
                                 np.zeros((np.shape(x)[0], np.shape(x)[1],
                                           1, np.shape(x)[3], np.shape(x)[4]))),
                                 axis=2)
-<<<<<<< HEAD
-=======
             if len(args) >= 3 and dimtest:
                 dz *= args[2]
->>>>>>> 3c4ff997
 
         if dim <= 4:
             dt = np.concatenate((x[:, :, :, 1:, :] - x[:, :, :, :-1, :],
                                 np.zeros((np.shape(x)[0], np.shape(x)[1],
                                           np.shape(x)[2], 1, np.shape(x)[4]))),
                                 axis=3)
-<<<<<<< HEAD
-=======
             if len(args) >= 4 and dimtest:
                 dt *= args[3]
->>>>>>> 3c4ff997
 
         return dx, dy, dz, dt
 
@@ -843,11 +738,7 @@
 
     def _norm_tv(self, x):
 
-<<<<<<< HEAD
-        dx, dy = self.grad(x,2)
-=======
-        dx, dy = self.grad(x)
->>>>>>> 3c4ff997
+        dx, dy = self.grad(x,  2)
         # TODO do not use temp var
         temp = np.sqrt(np.power(abs(dx), 2) + np.power(abs(dy), 2))
         y = np.sum(np.sum(temp, 0), 0)
@@ -858,13 +749,8 @@
         """
         return self._norm_tv1d(x)
 
-<<<<<<< HEAD
-    def _norm_tv1d(self,x):
+    def _norm_tv1d(self, x):
         dx = self.grad(x, 1)
-=======
-    def _norm_tv1d(self, x):
-        dx = self.grad1d(x)
->>>>>>> 3c4ff997
         y = np.sum(dx, 0)
         return y
 
@@ -874,11 +760,7 @@
         return self._norm_tv3d(x)
 
     def _norm_tv3d(self, x):
-<<<<<<< HEAD
         dx, dy, dz = self.grad(x, 3)
-=======
-        dx, dy, dz = self.grad3d(x)
->>>>>>> 3c4ff997
         # TODO remove temp var
         temp = np.sqrt(np.power(abs(dx), 2) +
                        np.power(abs(dy), 2) +
@@ -890,17 +772,10 @@
     def norm_tv4d(self, x):
         r"""
         """
-<<<<<<< HEAD
         return self._norm_tv4d(x)
 
     def _norm_tv4d(self, x):
         dx, dy, dz, dt = self.grad(x, 4)
-=======
-        return self._grad4d(x)
-
-    def _norm_tv4d(self, x):
-        dx, dy, dz, dt = self.grad4d(x)
->>>>>>> 3c4ff997
         # TODO remove temp var
         temp = np.sqrt(np.power(abs(dx), 2) +
                        np.power(abs(dy), 2) +
